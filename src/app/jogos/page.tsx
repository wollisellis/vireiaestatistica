--- conflicted
+++ resolved
@@ -1,689 +1,3 @@
-<<<<<<< HEAD
-'use client';
-
-import React, { useEffect, useState } from 'react';
-import { motion } from 'framer-motion';
-import { modules } from '@/data/modules';
-import { ModuleCard } from '@/components/modules/ModuleCard';
-import { useRoleRedirect } from '@/hooks/useRoleRedirect';
-import { useFirebaseAuth } from '@/hooks/useFirebaseAuth';
-import { collection, doc, getDoc, setDoc, onSnapshot } from 'firebase/firestore';
-import { db } from '@/lib/firebase';
-import { 
-  BookOpen, 
-  Trophy, 
-  Clock, 
-  Target, 
-  Lock, 
-  Home, 
-  ChevronRight, 
-  Scale, 
-  BarChart3, 
-  Activity, 
-  Play,
-  TrendingUp,
-  Award,
-  Lightbulb,
-  Heart,
-  User,
-  GraduationCap,
-  LogOut
-} from 'lucide-react';
-import Link from 'next/link';
-import { Button } from '@/components/ui/Button';
-import { Card, CardContent, CardHeader } from '@/components/ui/Card';
-import { StudentProgressProvider } from '@/contexts/StudentProgressContext';
-import { PersonalLearningDashboard } from '@/components/dashboard/PersonalLearningDashboard';
-import { Footer } from '@/components/layout';
-import { useStudentAccess } from '@/hooks/useRoleRedirect';
-
-interface ModuleProgress {
-  [moduleId: string]: {
-    completedContent: string[];
-    completedExercises: string[];
-    totalScore: number;
-    lastAccessed: Date;
-  };
-}
-
-// Mapear dificuldades
-const getDifficultyLevel = (estimatedTime: number) => {
-  if (estimatedTime <= 90) return 'Muito Fácil';
-  if (estimatedTime <= 120) return 'Médio';
-  if (estimatedTime <= 150) return 'Difícil';
-  return 'Muito Difícil';
-};
-
-// Mapear cores baseadas no order
-const getColorByOrder = (order: number) => {
-  const colors = [
-    'bg-emerald-500',
-    'bg-teal-500',
-    'bg-cyan-500',
-    'bg-indigo-500'
-  ];
-  return colors[order - 1] || 'bg-gray-500';
-};
-
-// Converter módulos para formato de jogos
-const convertModulesToGames = (modules: any[]) => {
-  return modules.map(module => ({
-    id: parseInt(module.id.split('-')[1]), // Converter module-1 para 1
-    title: module.title,
-    description: module.description,
-    difficulty: getDifficultyLevel(module.estimatedTime),
-    estimatedTime: `${module.estimatedTime} min`,
-    learningObjectives: module.content.slice(0, 4).map((content: any) => content.title),
-    icon: module.icon === '📊' ? <BarChart3 className="w-6 h-6" /> :
-          module.icon === '🔬' ? <Activity className="w-6 h-6" /> :
-          module.icon === '📏' ? <Scale className="w-6 h-6" /> :
-          module.icon === '🎯' ? <Target className="w-6 h-6" /> : <BookOpen className="w-6 h-6" />,
-    color: getColorByOrder(module.order),
-    topics: module.exercises.slice(0, 4).map((exercise: any) => exercise.title)
-  }));
-};
-
-export default function JogosPage() {
-  // Use the role-based access hook - this handles all authentication and redirections
-  const { user, loading, hasAccess } = useStudentAccess();
-  
-  // Firebase auth for logout functionality
-  const { user: firebaseUser, signOut } = useFirebaseAuth();
-  
-  const [moduleProgress, setModuleProgress] = useState<ModuleProgress>({});
-  const [unlockedModules, setUnlockedModules] = useState<string[]>(['module-1']);
-  const [moduleLoading, setModuleLoading] = useState(true);
-
-  const isProfessor = user?.role === 'professor';
-
-  // Function to handle logout and redirect to login page
-  const handleLogout = async () => {
-    try {
-      // Clear all authentication state
-      if (typeof window !== 'undefined') {
-        // Clear cookies
-        const cookiesToClear = [
-          'guest-mode',
-          'professor-guest-mode',
-          'auth-token',
-          'firebase-auth-token',
-          'user-role',
-          'user-session'
-        ];
-
-        cookiesToClear.forEach(cookieName => {
-          document.cookie = `${cookieName}=; expires=Thu, 01 Jan 1970 00:00:00 UTC; path=/;`;
-          document.cookie = `${cookieName}=; expires=Thu, 01 Jan 1970 00:00:00 UTC; path=/; domain=${window.location.hostname};`;
-        });
-
-        // Clear localStorage and sessionStorage
-        const localStorageKeysToRemove = [
-          'guest-mode',
-          'professor-guest-mode',
-          'firebase-auth-token',
-          'user-data',
-          'auth-state'
-        ];
-
-        localStorageKeysToRemove.forEach(key => {
-          localStorage.removeItem(key);
-        });
-
-        sessionStorage.clear();
-      }
-
-      // Sign out from Firebase if user is authenticated
-      if (user && user.id !== 'guest-user' && user.id !== 'professor-guest-user') {
-        await signOut();
-      }
-
-      // Redirect to login page
-      window.location.href = '/';
-    } catch (error) {
-      console.error('Logout error:', error);
-      // Even if logout fails, redirect to login page
-      window.location.href = '/';
-    }
-  };
-
-  useEffect(() => {
-    if (!firebaseUser || !db) {
-      setModuleLoading(false);
-      return;
-    }
-
-    // Buscar progresso do usuário
-    const fetchProgress = async () => {
-      try {
-        const progressDoc = await getDoc(doc(db!, 'userProgress', firebaseUser.uid));
-        if (progressDoc.exists()) {
-          setModuleProgress(progressDoc.data().modules || {});
-        }
-      } catch (error) {
-        console.error('Erro ao buscar progresso:', error);
-      }
-    };
-
-    // Buscar módulos desbloqueados
-    const unsubscribe = onSnapshot(doc(db!, 'settings', 'modules'), (doc) => {
-      if (doc.exists()) {
-        setUnlockedModules(doc.data().unlocked || ['module-1']);
-      }
-      setModuleLoading(false);
-    }, (error) => {
-      console.error('Erro ao buscar módulos desbloqueados:', error);
-      setModuleLoading(false);
-    });
-
-    fetchProgress();
-    return () => unsubscribe();
-  }, [firebaseUser]);
-
-  const handleUnlockModule = async (moduleId: string) => {
-    if (!isProfessor || !db) return;
-
-    try {
-      const newUnlocked = [...unlockedModules, moduleId];
-      await setDoc(doc(db!, 'settings', 'modules'), {
-        unlocked: newUnlocked,
-        lastUpdated: new Date()
-      }, { merge: true });
-    } catch (error) {
-      console.error('Erro ao desbloquear módulo:', error);
-    }
-  };
-
-  const calculateOverallStats = () => {
-    let totalScore = 0;
-    let completedModules = 0;
-    let totalExercises = 0;
-    let completedExercises = 0;
-
-    modules.forEach(module => {
-      const progress = moduleProgress[module.id];
-      if (progress) {
-        totalScore += progress.totalScore;
-        totalExercises += module.exercises.length;
-        completedExercises += progress.completedExercises.length;
-        
-        if (progress.completedContent.length === module.content.length &&
-            progress.completedExercises.length === module.exercises.length) {
-          completedModules++;
-        }
-      } else {
-        totalExercises += module.exercises.length;
-      }
-    });
-
-    return {
-      totalScore,
-      completedModules,
-      totalModules: modules.length,
-      exerciseProgress: totalExercises > 0 ? Math.round((completedExercises / totalExercises) * 100) : 0
-    };
-  };
-
-  // Converter módulos para jogos - APENAS MÓDULO 1
-  const baseNutritionalGames = convertModulesToGames(modules.filter(module => module.id === 'module-1'));
-
-  // Combine base games with module settings
-  const nutritionalGames = baseNutritionalGames.map(game => {
-    const moduleId = `module-${game.id}`;
-    const locked = !unlockedModules.includes(moduleId) && !isProfessor;
-    return {
-      ...game,
-      isLocked: locked,
-      lockMessage: locked ? 'Aguardando liberação do docente' : undefined
-    };
-  });
-
-  const stats = calculateOverallStats();
-
-  // Show loading state while checking authentication
-  if (loading || moduleLoading) {
-    return (
-      <div className="min-h-screen bg-gradient-to-br from-emerald-50 via-white to-teal-50 flex items-center justify-center">
-        <div className="text-center">
-          <div className="animate-spin rounded-full h-32 w-32 border-b-2 border-emerald-600 mx-auto mb-4"></div>
-          <h2 className="text-xl font-semibold text-gray-700">Carregando AvaliaNutri...</h2>
-          <p className="text-gray-500 mt-2">Preparando seus jogos educacionais</p>
-        </div>
-      </div>
-    );
-  }
-
-  // At this point, useStudentAccess has already handled all authentication and redirections
-  // If we reach here, the user has valid student access
-
-  return (
-    <StudentProgressProvider>
-      <div className="min-h-screen bg-gradient-to-br from-emerald-50 via-white to-teal-50">
-        {/* Main Content */}
-        <div className="w-full">
-          {/* Header */}
-          <header className="bg-white shadow-sm border-b">
-            <div className="max-w-7xl mx-auto px-4 sm:px-6 lg:px-8 py-4">
-              <div className="flex items-center justify-between">
-                <div className="flex items-center space-x-4">
-                  <button
-                    onClick={handleLogout}
-                    className="flex items-center space-x-2 text-red-600 hover:text-red-700 transition-colors cursor-pointer"
-                    title="Sair e voltar ao login"
-                  >
-                    <LogOut className="w-5 h-5" />
-                    <span>Sair</span>
-                  </button>
-                  <ChevronRight className="w-4 h-4 text-gray-400" />
-                  <span className="text-gray-900 font-medium">NT600 - Jogos Educacionais</span>
-                </div>
-                <div className="flex items-center space-x-2">
-                  <Link href="/games">
-                    <Button variant="outline" size="sm" className="border-emerald-200 text-emerald-700 hover:bg-emerald-50">
-                      <BarChart3 className="w-4 h-4 mr-2" />
-                      AvaliaNutri
-                    </Button>
-                  </Link>
-                </div>
-              </div>
-            </div>
-          </header>
-
-          <div className="max-w-7xl mx-auto px-4 sm:px-6 lg:px-8 py-8">
-            {/* User Welcome */}
-            {user && (
-              <motion.div
-                initial={{ opacity: 0, y: -10 }}
-                animate={{ opacity: 1, y: 0 }}
-                className="mb-6"
-              >
-                <div className="bg-blue-50 border border-blue-200 rounded-lg p-4 inline-block">
-                  <p className="text-blue-800">
-                    👋 Olá, <span className="font-semibold">{user.fullName}</span>!
-                    {user.role === 'professor' && (
-                      <span className="ml-2 text-blue-600 font-medium">(Professor)</span>
-                    )}
-                    {user.anonymousId && (
-                      <span className="ml-2 text-blue-600">
-                        (ID: {user.anonymousId})
-                      </span>
-                    )}
-                  </p>
-                </div>
-              </motion.div>
-            )}
-
-            {/* Course Introduction */}
-            <motion.div
-              initial={{ opacity: 0, y: -20 }}
-              animate={{ opacity: 1, y: 0 }}
-              transition={{ duration: 0.6 }}
-              className="text-center mb-12"
-            >
-              <div className="flex items-center justify-center mb-6">
-                <div className="w-16 h-16 bg-gradient-to-br from-emerald-600 to-teal-600 rounded-2xl flex items-center justify-center mr-4">
-                  <Scale className="w-8 h-8 text-white" />
-                </div>
-                <div>
-                  <h1 className="text-4xl font-bold bg-gradient-to-r from-emerald-600 to-teal-600 bg-clip-text text-transparent">
-                    AvaliaNutri
-                  </h1>
-                  <p className="text-xl text-emerald-600 mt-2 font-medium">Jogos Educacionais para Avaliação Nutricional</p>
-                  <p className="text-sm text-gray-600 mt-1">NT600 - Proposta Inovadora 2025</p>
-                </div>
-              </div>
-
-              <div className="max-w-4xl mx-auto">
-                <p className="text-lg text-gray-700 leading-relaxed mb-6">
-                  Uma abordagem revolucionária para o ensino de avaliação nutricional através de jogos educacionais
-                  interativos, baseados em dados reais da população brasileira e metodologia ultra-iniciante.
-                </p>
-
-                <div className="grid md:grid-cols-3 gap-6 mb-8">
-                  <Card className="border-l-4 border-l-blue-500">
-                    <CardContent className="p-6">
-                      <div className="flex items-center mb-3">
-                        <Target className="w-6 h-6 text-blue-600 mr-3" />
-                        <h3 className="font-semibold text-gray-900">Objetivo</h3>
-                      </div>
-                      <p className="text-gray-700 text-sm">
-                        Capacitar estudantes para avaliar o estado nutricional populacional através de
-                        indicadores antropométricos, clínicos, bioquímicos e socioeconômicos.
-                      </p>
-                    </CardContent>
-                  </Card>
-
-                  <Card className="border-l-4 border-l-green-500">
-                    <CardContent className="p-6">
-                      <div className="flex items-center mb-3">
-                        <Lightbulb className="w-6 h-6 text-green-600 mr-3" />
-                        <h3 className="font-semibold text-gray-900">Inovação</h3>
-                      </div>
-                      <p className="text-gray-700 text-sm">
-                        Gamificação educacional com dados reais brasileiros, analogias do cotidiano
-                        e abordagem zero-conhecimento para máxima acessibilidade.
-                      </p>
-                    </CardContent>
-                  </Card>
-
-                  <Card className="border-l-4 border-l-purple-500">
-                    <CardContent className="p-6">
-                      <div className="flex items-center mb-3">
-                        <Award className="w-6 h-6 text-purple-600 mr-3" />
-                        <h3 className="font-semibold text-gray-900">Impacto</h3>
-                      </div>
-                      <p className="text-gray-700 text-sm">
-                        Formação de profissionais mais preparados para enfrentar os desafios
-                        nutricionais da população brasileira contemporânea.
-                      </p>
-                    </CardContent>
-                  </Card>
-                </div>
-              </div>
-            </motion.div>
-
-            {/* Student Progress Dashboard */}
-            <motion.div
-              initial={{ opacity: 0, y: 20 }}
-              animate={{ opacity: 1, y: 0 }}
-              transition={{ duration: 0.6, delay: 0.4 }}
-              className="mb-12"
-            >
-              <PersonalLearningDashboard compact={true} />
-            </motion.div>
-
-            {/* Games Section */}
-            <motion.div
-              initial={{ opacity: 0, y: 20 }}
-              animate={{ opacity: 1, y: 0 }}
-              transition={{ duration: 0.6, delay: 0.4 }}
-            >
-              <div className="text-center mb-8">
-                <h2 className="text-3xl font-bold text-gray-900 mb-4">Módulo Educacional Disponível</h2>
-                <p className="text-lg text-gray-600 max-w-3xl mx-auto">
-                  Módulo fundamental focado nos indicadores antropométricos e medidas corporais,
-                  base essencial para a avaliação nutricional.
-                </p>
-              </div>
-
-              <div className="flex justify-center">
-                <div className="max-w-md w-full">
-                {nutritionalGames.map((game, index) => (
-                  <motion.div
-                    key={game.id}
-                    initial={{ opacity: 0, y: 20 }}
-                    animate={{ opacity: 1, y: 0 }}
-                    transition={{ duration: 0.6, delay: 0.1 * index }}
-                    className="group"
-                  >
-                    <Card className={`h-full transition-all duration-300 border-2 ${
-                      game.isLocked
-                        ? 'opacity-75 bg-gray-50 border-gray-200'
-                        : 'hover:shadow-xl hover:border-blue-200'
-                    }`}>
-                      <CardHeader className="pb-4">
-                        <div className="flex items-center justify-between mb-4">
-                          <div className={`p-3 rounded-lg ${
-                            game.isLocked ? 'bg-gray-400' : game.color
-                          } text-white relative`}>
-                            {game.isLocked && (
-                              <Lock className="w-3 h-3 absolute -top-1 -right-1 bg-gray-600 rounded-full p-0.5" />
-                            )}
-                            {game.icon}
-                          </div>
-                          <div className="text-right">
-                            <span className="text-sm font-medium text-gray-500">Jogo {game.id}</span>
-                            <div className="flex items-center text-sm text-gray-500 mt-1">
-                              <Clock className="w-4 h-4 mr-1" />
-                              {game.estimatedTime}
-                            </div>
-                          </div>
-                        </div>
-
-                        <h3 className={`text-xl font-bold mb-2 ${
-                          game.isLocked ? 'text-gray-500' : 'text-gray-900'
-                        }`}>{game.title}</h3>
-                        <p className={`text-sm leading-relaxed ${
-                          game.isLocked ? 'text-gray-500' : 'text-gray-600'
-                        }`}>{game.description}</p>
-
-                        {game.isLocked && (
-                          <div className="mt-3 p-3 bg-yellow-50 border border-yellow-200 rounded-md">
-                            <div className="flex items-center text-yellow-800 text-sm">
-                              <Lock className="w-4 h-4 mr-2" />
-                              {game.lockMessage}
-                            </div>
-                          </div>
-                        )}
-
-                        <div className="flex items-center justify-between mt-4">
-                          <span className={`px-3 py-1 rounded-full text-xs font-medium ${
-                            game.difficulty === 'Muito Fácil' ? 'bg-green-100 text-green-800' :
-                            game.difficulty === 'Médio' ? 'bg-yellow-100 text-yellow-800' :
-                            'bg-red-100 text-red-800'
-                          }`}>
-                            {game.difficulty}
-                          </span>
-                          <div className="flex items-center text-sm text-gray-500">
-                            <Target className="w-4 h-4 mr-1 text-yellow-500" />
-                            <span>5 exercícios</span>
-                          </div>
-                        </div>
-                      </CardHeader>
-
-                      <CardContent className="pt-0">
-                        <div className="space-y-4">
-                          <div>
-                            <h4 className="font-semibold text-gray-900 mb-2 flex items-center">
-                              <Target className="w-4 h-4 mr-2 text-blue-500" />
-                              Objetivos de Aprendizado
-                            </h4>
-                            <ul className="space-y-1">
-                              {game.learningObjectives.slice(0, 2).map((objective, idx) => (
-                                <li key={idx} className="text-sm text-gray-600 flex items-start">
-                                  <span className="w-1.5 h-1.5 bg-blue-500 rounded-full mt-2 mr-2 flex-shrink-0"></span>
-                                  {objective}
-                                </li>
-                              ))}
-                              {game.learningObjectives.length > 2 && (
-                                <li className="text-sm text-gray-500 italic">
-                                  +{game.learningObjectives.length - 2} objetivos adicionais
-                                </li>
-                              )}
-                            </ul>
-                          </div>
-
-                          <div>
-                            <h4 className="font-semibold text-gray-900 mb-2">Tópicos Abordados</h4>
-                            <div className="flex flex-wrap gap-2">
-                              {game.topics.map((topic, idx) => (
-                                <span
-                                  key={idx}
-                                  className="px-2 py-1 bg-gray-100 text-gray-700 text-xs rounded-md"
-                                >
-                                  {topic}
-                                </span>
-                              ))}
-                            </div>
-                          </div>
-
-                          {game.isLocked ? (
-                            <Button
-                              disabled
-                              className="w-full mt-4 bg-gray-300 text-gray-500 cursor-not-allowed"
-                              size="lg"
-                            >
-                              <Lock className="w-4 h-4 mr-2" />
-                              Módulo Bloqueado
-                            </Button>
-                          ) : (
-                            <Link href={`/jogos/module-${game.id}`}>
-                              <Button
-                                className="w-full mt-4 group-hover:bg-blue-600 transition-colors"
-                                size="lg"
-                              >
-                                <Play className="w-4 h-4 mr-2" />
-                                Iniciar Módulo
-                              </Button>
-                            </Link>
-                          )}
-                        </div>
-                      </CardContent>
-                    </Card>
-                  </motion.div>
-                ))}
-                </div>
-              </div>
-            </motion.div>
-
-            {/* Learning Connection Card */}
-            <motion.div
-              initial={{ opacity: 0, y: 20 }}
-              animate={{ opacity: 1, y: 0 }}
-              transition={{ duration: 0.6, delay: 0.5 }}
-              className="mt-16 mb-12"
-            >
-              <Card className="bg-gradient-to-r from-emerald-50 to-teal-50 border-emerald-200">
-                <CardHeader>
-                  <div className="flex items-center">
-                    <Target className="w-8 h-8 text-emerald-600 mr-4" />
-                    <div>
-                      <h2 className="text-2xl font-bold text-gray-900">Como os Jogos Reforçam seu Aprendizado</h2>
-                      <p className="text-gray-600">Conexão direta entre teoria e prática em avaliação nutricional</p>
-                    </div>
-                  </div>
-                </CardHeader>
-                <CardContent className="space-y-6">
-                  <div className="grid md:grid-cols-3 gap-6">
-                    <div className="bg-white p-5 rounded-lg border border-emerald-100">
-                      <div className="flex items-center mb-3">
-                        <Scale className="w-6 h-6 text-emerald-600 mr-3" />
-                        <h3 className="font-semibold text-gray-900">Teoria → Prática</h3>
-                      </div>
-                      <p className="text-sm text-gray-700">
-                        Cada conceito teórico da disciplina é aplicado em <strong>casos reais brasileiros</strong>,
-                        permitindo que você pratique imediatamente o que aprendeu em aula.
-                      </p>
-                    </div>
-
-                    <div className="bg-white p-5 rounded-lg border border-emerald-100">
-                      <div className="flex items-center mb-3">
-                        <BarChart3 className="w-6 h-6 text-emerald-600 mr-3" />
-                        <h3 className="font-semibold text-gray-900">Dados Autênticos</h3>
-                      </div>
-                      <p className="text-sm text-gray-700">
-                        Trabalhe com <strong>datasets reais</strong> do IBGE, Ministério da Saúde e pesquisas
-                        peer-reviewed, preparando você para a realidade profissional.
-                      </p>
-                    </div>
-
-                    <div className="bg-white p-5 rounded-lg border border-emerald-100">
-                      <div className="flex items-center mb-3">
-                        <TrendingUp className="w-6 h-6 text-emerald-600 mr-3" />
-                        <h3 className="font-semibold text-gray-900">Progresso Mensurável</h3>
-                      </div>
-                      <p className="text-sm text-gray-700">
-                        Acompanhe seu <strong>desenvolvimento</strong> através de pontuações e feedback
-                        imediato, identificando áreas que precisam de mais estudo.
-                      </p>
-                    </div>
-                  </div>
-
-                  <div className="bg-emerald-100 p-5 rounded-lg border-l-4 border-emerald-500">
-                    <h3 className="text-lg font-semibold text-emerald-900 mb-3 flex items-center">
-                      <Lightbulb className="w-5 h-5 text-emerald-700 mr-2" />
-                      Metodologia Pedagógica Integrada
-                    </h3>
-                    <p className="text-emerald-800 leading-relaxed">
-                      Os jogos não substituem as aulas teóricas - eles <strong>complementam e reforçam</strong>
-                      o aprendizado. Cada exercício foi cuidadosamente alinhado com os objetivos da disciplina,
-                      utilizando a <strong>abordagem ultra-iniciante</strong> que assume zero conhecimento prévio
-                      e constrói o entendimento passo a passo com exemplos do cotidiano brasileiro.
-                    </p>
-                  </div>
-                </CardContent>
-              </Card>
-            </motion.div>
-
-            {/* Innovation Highlights */}
-            <motion.div
-              initial={{ opacity: 0, y: 20 }}
-              animate={{ opacity: 1, y: 0 }}
-              transition={{ duration: 0.6, delay: 0.6 }}
-              className="mt-16"
-            >
-              <Card className="bg-gradient-to-r from-purple-50 to-blue-50">
-                <CardContent className="p-8">
-                  <div className="text-center mb-8">
-                    <h2 className="text-2xl font-bold text-gray-900 mb-4">Diferenciais da Proposta</h2>
-                    <p className="text-gray-600 max-w-2xl mx-auto">
-                      Uma abordagem pedagógica revolucionária que combina rigor acadêmico com inovação tecnológica
-                    </p>
-                  </div>
-
-                  <div className="grid md:grid-cols-2 lg:grid-cols-4 gap-6">
-                    <div className="text-center">
-                      <div className="w-16 h-16 bg-blue-100 rounded-full flex items-center justify-center mx-auto mb-4">
-                        <BarChart3 className="w-8 h-8 text-blue-600" />
-                      </div>
-                      <h3 className="font-semibold text-gray-900 mb-2">Dados Reais</h3>
-                      <p className="text-sm text-gray-600">
-                        Baseado em pesquisas peer-reviewed de instituições brasileiras
-                      </p>
-                    </div>
-
-                    <div className="text-center">
-                      <div className="w-16 h-16 bg-green-100 rounded-full flex items-center justify-center mx-auto mb-4">
-                        <User className="w-8 h-8 text-green-600" />
-                      </div>
-                      <h3 className="font-semibold text-gray-900 mb-2">Ultra-Iniciante</h3>
-                      <p className="text-sm text-gray-600">
-                        Assume zero conhecimento prévio com analogias do cotidiano
-                      </p>
-                    </div>
-
-                    <div className="text-center">
-                      <div className="w-16 h-16 bg-purple-100 rounded-full flex items-center justify-center mx-auto mb-4">
-                        <Heart className="w-8 h-8 text-purple-600" />
-                      </div>
-                      <h3 className="font-semibold text-gray-900 mb-2">Contexto Brasileiro</h3>
-                      <p className="text-sm text-gray-600">
-                        Exemplos culturalmente relevantes da realidade nacional
-                      </p>
-                    </div>
-
-                    <div className="text-center">
-                      <div className="w-16 h-16 bg-orange-100 rounded-full flex items-center justify-center mx-auto mb-4">
-                        <TrendingUp className="w-8 h-8 text-orange-600" />
-                      </div>
-                      <h3 className="font-semibold text-gray-900 mb-2">Progressivo</h3>
-                      <p className="text-sm text-gray-600">
-                        Dificuldade crescente com feedback imediato e explicações
-                      </p>
-                    </div>
-                  </div>
-                </CardContent>
-              </Card>
-            </motion.div>
-
-            {/* System Information */}
-            <motion.div
-              initial={{ opacity: 0, y: 20 }}
-              animate={{ opacity: 1, y: 0 }}
-              transition={{ duration: 0.6, delay: 0.7 }}
-              className="mt-16"
-            >
-            </motion.div>
-          </div>
-
-          {/* Footer */}
-          <Footer />
-        </div>
-
-      </div>
-    </StudentProgressProvider>
-  );
-}
-=======
 'use client';
 
 import React, { useEffect, useState } from 'react';
@@ -1366,5 +680,4 @@
       </div>
     </StudentProgressProvider>
   );
-}
->>>>>>> fa1b45db
+}