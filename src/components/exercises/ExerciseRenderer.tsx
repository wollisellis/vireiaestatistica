--- conflicted
+++ resolved
@@ -1,1549 +1,852 @@
-<<<<<<< HEAD
-'use client';
-
-import React from 'react';
-import { Exercise } from '@/types/modules';
-import BrazilianDataExercise from './BrazilianDataExercise';
-import BrazilianCaseStudy from './BrazilianCaseStudy';
-
-interface ExerciseRendererProps {
-  exercise: Exercise;
-  onComplete: (score: number) => void;
-  onProgress?: (progress: number) => void;
-}
-
-export const ExerciseRenderer: React.FC<ExerciseRendererProps> = ({
-  exercise,
-  onComplete,
-  onProgress
-}) => {
-  const renderExercise = () => {
-    switch (exercise.type) {
-      case 'brazilian-data':
-        return (
-          <BrazilianDataExercise
-            exercise={exercise}
-            onComplete={onComplete}
-            onProgress={onProgress}
-          />
-        );
-
-      case 'case-study':
-        return (
-          <BrazilianCaseStudy
-            exercise={exercise}
-            onComplete={onComplete}
-            onProgress={onProgress}
-          />
-        );
-
-      case 'quiz':
-        return (
-          <QuizExercise
-            exercise={exercise}
-            onComplete={onComplete}
-            onProgress={onProgress}
-          />
-        );
-
-      case 'matching':
-        return (
-          <MatchingExercise
-            exercise={exercise}
-            onComplete={onComplete}
-            onProgress={onProgress}
-          />
-        );
-
-      case 'drag-drop':
-        return (
-          <DragDropExercise
-            exercise={exercise}
-            onComplete={onComplete}
-            onProgress={onProgress}
-          />
-        );
-
-      case 'calculation':
-        return (
-          <CalculationExercise
-            exercise={exercise}
-            onComplete={onComplete}
-            onProgress={onProgress}
-          />
-        );
-
-      case 'collaborative':
-        return (
-          <CollaborativeExercise
-            exercise={exercise}
-            onComplete={onComplete}
-            onProgress={onProgress}
-          />
-        );
-
-      case 'interactive':
-        return (
-          <InteractiveExercise
-            exercise={exercise}
-            onComplete={onComplete}
-            onProgress={onProgress}
-          />
-        );
-
-      default:
-        return (
-          <div className="bg-yellow-100 border border-yellow-400 text-yellow-700 px-4 py-3 rounded">
-            <p className="font-bold">Tipo de exercício não implementado</p>
-            <p>Tipo: {exercise.type}</p>
-          </div>
-        );
-    }
-  };
-
-  return (
-    <div className="exercise-container">
-      <div className="exercise-header mb-6">
-        <h2 className="text-2xl font-bold text-gray-800 mb-2">{exercise.title}</h2>
-        <p className="text-gray-600 mb-4">{exercise.description}</p>
-        <div className="flex items-center gap-4">
-          <span className="inline-flex items-center px-3 py-1 rounded-full text-sm font-medium bg-blue-100 text-blue-800">
-            {exercise.points} pontos
-          </span>
-          <span className={`inline-flex items-center px-3 py-1 rounded-full text-sm font-medium ${
-            exercise.difficulty === 'easy' ? 'bg-green-100 text-green-800' :
-            exercise.difficulty === 'medium' ? 'bg-yellow-100 text-yellow-800' :
-            'bg-red-100 text-red-800'
-          }`}>
-            {exercise.difficulty === 'easy' ? 'Fácil' : 
-             exercise.difficulty === 'medium' ? 'Médio' : 'Difícil'}
-          </span>
-        </div>
-      </div>
-      
-      <div className="exercise-content">
-        {renderExercise()}
-      </div>
-    </div>
-  );
-};
-
-// Componentes placeholder para outros tipos de exercício
-const QuizExercise: React.FC<ExerciseRendererProps> = ({ exercise, onComplete }) => {
-  return (
-    <div className="bg-white p-6 rounded-lg shadow">
-      <h3 className="text-lg font-semibold mb-4">Quiz</h3>
-      {exercise.questions?.map((question, index) => (
-        <div key={question.id} className="mb-6 p-4 bg-gray-50 rounded">
-          <p className="font-medium mb-3">{question.text}</p>
-          {question.options?.map((option, optionIndex) => (
-            <label key={optionIndex} className="flex items-center mb-2">
-              <input 
-                type="radio" 
-                name={`question-${question.id}`} 
-                value={option}
-                className="mr-2"
-              />
-              {option}
-            </label>
-          ))}
-          {question.realDataContext && (
-            <p className="text-sm text-blue-600 mt-2">📊 {question.realDataContext}</p>
-          )}
-        </div>
-      ))}
-      <button
-        onClick={() => onComplete(exercise.points)}
-        className="bg-blue-500 text-white px-4 py-2 rounded hover:bg-blue-600"
-      >
-        Submeter Respostas
-      </button>
-    </div>
-  );
-};
-
-const MatchingExercise: React.FC<ExerciseRendererProps> = ({ exercise, onComplete }) => {
-  const [draggedItem, setDraggedItem] = React.useState<string | null>(null);
-  const [matches, setMatches] = React.useState<{[key: string]: string}>({});
-  const [feedback, setFeedback] = React.useState<string>('');
-  const [isCompleted, setIsCompleted] = React.useState(false);
-
-  // Dados para correspondência baseados na avaliação nutricional
-  const matchingData = {
-    items: [
-      { id: 'imc', label: 'IMC', correctCategory: 'antropometrico' },
-      { id: 'hemoglobina', label: 'Hemoglobina', correctCategory: 'bioquimico' },
-      { id: 'renda', label: 'Renda Familiar', correctCategory: 'socioeconomico' },
-      { id: 'circunferencia', label: 'Circunferência Abdominal', correctCategory: 'antropometrico' },
-      { id: 'glicemia', label: 'Glicemia', correctCategory: 'bioquimico' },
-      { id: 'escolaridade', label: 'Escolaridade', correctCategory: 'socioeconomico' }
-    ],
-    categories: [
-      { id: 'antropometrico', label: 'Indicador Antropométrico' },
-      { id: 'bioquimico', label: 'Indicador Bioquímico' },
-      { id: 'socioeconomico', label: 'Indicador Socioeconômico' }
-    ]
-  };
-
-  const availableItems = matchingData.items.filter(item => !matches[item.id]);
-
-  const handleDragStart = (e: React.DragEvent, itemId: string) => {
-    setDraggedItem(itemId);
-    e.dataTransfer.effectAllowed = 'move';
-  };
-
-  const handleDragOver = (e: React.DragEvent) => {
-    e.preventDefault();
-    e.dataTransfer.dropEffect = 'move';
-  };
-
-  const handleDrop = (e: React.DragEvent, categoryId: string) => {
-    e.preventDefault();
-    
-    if (draggedItem) {
-      // Remove from previous category if exists
-      const newMatches = { ...matches };
-      delete newMatches[draggedItem];
-      
-      // Add to new category
-      newMatches[draggedItem] = categoryId;
-      
-      setMatches(newMatches);
-      setDraggedItem(null);
-      setFeedback('');
-    }
-  };
-
-  const removeFromCategory = (itemId: string) => {
-    const newMatches = { ...matches };
-    delete newMatches[itemId];
-    setMatches(newMatches);
-    setFeedback('');
-  };
-
-  const handleCheck = () => {
-    const totalItems = matchingData.items.length;
-    const matchedItems = Object.keys(matches).length;
-    
-    if (matchedItems < totalItems) {
-      setFeedback('⚠️ Faça todas as correspondências antes de verificar!');
-      return;
-    }
-    
-    let correctMatches = 0;
-    matchingData.items.forEach(item => {
-      if (matches[item.id] === item.correctCategory) {
-        correctMatches++;
-      }
-    });
-    
-    const percentage = (correctMatches / totalItems) * 100;
-    const score = Math.round((percentage / 100) * exercise.points);
-    
-    if (correctMatches === totalItems) {
-      setFeedback('🎉 Excelente! Todas as correspondências estão corretas!');
-      setIsCompleted(true);
-      onComplete(score);
-    } else {
-      setFeedback(`✅ ${correctMatches}/${totalItems} correspondências corretas. Tente novamente!`);
-    }
-  };
-
-  const resetExercise = () => {
-    setMatches({});
-    setFeedback('');
-    setIsCompleted(false);
-  };
-
-  return (
-    <div className="bg-white p-6 rounded-lg shadow">
-      <h3 className="text-lg font-semibold mb-4">Exercício de Correspondência</h3>
-      <p className="text-gray-600 mb-4">Arraste os indicadores para as categorias corretas.</p>
-      
-      <div className="grid grid-cols-2 gap-4">
-        {/* Área de itens disponíveis */}
-        <div className="bg-gray-50 p-4 rounded">
-          <h4 className="font-medium mb-2">Indicadores</h4>
-          <div className="space-y-2 min-h-32">
-            {availableItems.map(item => (
-              <div
-                key={item.id}
-                draggable
-                onDragStart={(e) => handleDragStart(e, item.id)}
-                className="bg-blue-100 p-2 rounded cursor-move hover:bg-blue-200 transition-colors select-none"
-              >
-                {item.label}
-              </div>
-            ))}
-          </div>
-        </div>
-        
-        {/* Área de categorias */}
-        <div className="bg-gray-50 p-4 rounded">
-          <h4 className="font-medium mb-2">Categorias</h4>
-          <div className="space-y-2">
-            {matchingData.categories.map(category => (
-              <div
-                key={category.id}
-                onDragOver={handleDragOver}
-                onDrop={(e) => handleDrop(e, category.id)}
-                className="border-2 border-dashed border-gray-300 p-2 rounded min-h-16 bg-green-50 hover:bg-green-100 transition-colors"
-              >
-                <strong className="text-green-800">{category.label}</strong>
-                <div className="mt-2 space-y-1">
-                  {Object.entries(matches)
-                    .filter(([itemId, categoryId]) => categoryId === category.id)
-                    .map(([itemId]) => {
-                      const item = matchingData.items.find(i => i.id === itemId);
-                      return (
-                        <div
-                          key={itemId}
-                          className="bg-green-200 p-1 rounded text-sm flex items-center justify-between"
-                        >
-                          <span>{item?.label}</span>
-                          <button
-                            onClick={() => removeFromCategory(itemId)}
-                            className="text-red-600 hover:text-red-800 ml-2"
-                            title="Remover"
-                          >
-                            ×
-                          </button>
-                        </div>
-                      );
-                    })}
-                </div>
-              </div>
-            ))}
-          </div>
-        </div>
-      </div>
-      
-      {/* Feedback */}
-      {feedback && (
-        <div className={`mt-4 p-3 rounded-lg ${
-          feedback.includes('Excelente') ? 'bg-green-100 text-green-800' :
-          feedback.includes('corretas') ? 'bg-yellow-100 text-yellow-800' :
-          'bg-blue-100 text-blue-800'
-        }`}>
-          {feedback}
-        </div>
-      )}
-      
-      {/* Botões */}
-      <div className="flex gap-2 mt-4">
-        <button
-          onClick={handleCheck}
-          disabled={isCompleted}
-          className={`px-4 py-2 rounded font-medium transition-colors ${
-            isCompleted
-              ? 'bg-gray-300 text-gray-500 cursor-not-allowed'
-              : 'bg-blue-500 text-white hover:bg-blue-600'
-          }`}
-        >
-          Verificar Respostas
-        </button>
-        
-        {!isCompleted && (
-          <button
-            onClick={resetExercise}
-            className="px-4 py-2 rounded font-medium bg-gray-500 text-white hover:bg-gray-600 transition-colors"
-          >
-            Reiniciar
-          </button>
-        )}
-      </div>
-    </div>
-  );
-};
-
-const DragDropExercise: React.FC<ExerciseRendererProps> = ({ exercise, onComplete }) => {
-  const [draggedItem, setDraggedItem] = React.useState<string | null>(null);
-  const [droppedItems, setDroppedItems] = React.useState<{[key: string]: string[]}>({
-    'individual': [],
-    'populacional': []
-  });
-  const [feedback, setFeedback] = React.useState<string>('');
-  const [isCompleted, setIsCompleted] = React.useState(false);
-
-  // Itens disponíveis para arrastar
-  const dragItems = [
-    { id: 'anamnese', label: 'Anamnese Clínica', category: 'individual' },
-    { id: 'censo', label: 'Censo Demográfico', category: 'populacional' },
-    { id: 'antropometria', label: 'Antropometria', category: 'individual' },
-    { id: 'sisvan', label: 'Dados SISVAN', category: 'populacional' }
-  ];
-
-  // Itens ainda não colocados nas categorias
-  const availableItems = dragItems.filter(item =>
-    !droppedItems.individual.includes(item.id) &&
-    !droppedItems.populacional.includes(item.id)
-  );
-
-  const handleDragStart = (e: React.DragEvent, itemId: string) => {
-    setDraggedItem(itemId);
-    e.dataTransfer.effectAllowed = 'move';
-  };
-
-  const handleDragOver = (e: React.DragEvent) => {
-    e.preventDefault();
-    e.dataTransfer.dropEffect = 'move';
-  };
-
-  const handleDrop = (e: React.DragEvent, category: string) => {
-    e.preventDefault();
-    
-    if (draggedItem) {
-      // Remove from other category if present
-      const newDroppedItems = {
-        individual: droppedItems.individual.filter(id => id !== draggedItem),
-        populacional: droppedItems.populacional.filter(id => id !== draggedItem)
-      };
-      
-      // Add to new category
-      newDroppedItems[category as keyof typeof newDroppedItems].push(draggedItem);
-      
-      setDroppedItems(newDroppedItems);
-      setDraggedItem(null);
-      setFeedback('');
-    }
-  };
-
-  const handleCheck = () => {
-    let correctAnswers = 0;
-    const totalItems = dragItems.length;
-    
-    // Verificar se todos os itens foram colocados
-    const totalPlaced = droppedItems.individual.length + droppedItems.populacional.length;
-    
-    if (totalPlaced < totalItems) {
-      setFeedback('⚠️ Arraste todos os itens para as categorias antes de verificar!');
-      return;
-    }
-    
-    // Verificar respostas corretas
-    dragItems.forEach(item => {
-      if (droppedItems[item.category as keyof typeof droppedItems].includes(item.id)) {
-        correctAnswers++;
-      }
-    });
-    
-    const percentage = (correctAnswers / totalItems) * 100;
-    const score = Math.round((percentage / 100) * exercise.points);
-    
-    if (correctAnswers === totalItems) {
-      setFeedback('🎉 Perfeito! Todas as classificações estão corretas!');
-      setIsCompleted(true);
-      onComplete(score);
-    } else {
-      setFeedback(`✅ ${correctAnswers}/${totalItems} corretas. Tente novamente!`);
-    }
-  };
-
-  const resetExercise = () => {
-    setDroppedItems({ individual: [], populacional: [] });
-    setFeedback('');
-    setIsCompleted(false);
-  };
-
-  return (
-    <div className="bg-white p-6 rounded-lg shadow">
-      <h3 className="text-lg font-semibold mb-4">Exercício Arrastar e Soltar</h3>
-      <p className="text-gray-600 mb-4">Arraste os componentes para as categorias corretas.</p>
-      
-      <div className="grid grid-cols-2 gap-4">
-        {/* Área de itens disponíveis */}
-        <div className="bg-gray-50 p-4 rounded">
-          <h4 className="font-medium mb-2">Componentes</h4>
-          <div className="space-y-2 min-h-32">
-            {availableItems.map(item => (
-              <div
-                key={item.id}
-                draggable
-                onDragStart={(e) => handleDragStart(e, item.id)}
-                className="bg-green-100 p-2 rounded cursor-move hover:bg-green-200 transition-colors select-none"
-              >
-                {item.label}
-              </div>
-            ))}
-          </div>
-        </div>
-        
-        {/* Área de categorias */}
-        <div className="bg-gray-50 p-4 rounded">
-          <h4 className="font-medium mb-2">Categorias</h4>
-          <div className="space-y-2">
-            {/* Categoria Individual */}
-            <div
-              onDragOver={handleDragOver}
-              onDrop={(e) => handleDrop(e, 'individual')}
-              className="border-2 border-dashed border-gray-300 p-2 rounded min-h-20 bg-blue-50 hover:bg-blue-100 transition-colors"
-            >
-              <strong className="text-blue-800">Avaliação Individual</strong>
-              <div className="mt-2 space-y-1">
-                {droppedItems.individual.map(itemId => {
-                  const item = dragItems.find(i => i.id === itemId);
-                  return (
-                    <div
-                      key={itemId}
-                      draggable
-                      onDragStart={(e) => handleDragStart(e, itemId)}
-                      className="bg-blue-200 p-1 rounded text-sm cursor-move hover:bg-blue-300 transition-colors"
-                    >
-                      {item?.label}
-                    </div>
-                  );
-                })}
-              </div>
-            </div>
-            
-            {/* Categoria Populacional */}
-            <div
-              onDragOver={handleDragOver}
-              onDrop={(e) => handleDrop(e, 'populacional')}
-              className="border-2 border-dashed border-gray-300 p-2 rounded min-h-20 bg-purple-50 hover:bg-purple-100 transition-colors"
-            >
-              <strong className="text-purple-800">Avaliação Populacional</strong>
-              <div className="mt-2 space-y-1">
-                {droppedItems.populacional.map(itemId => {
-                  const item = dragItems.find(i => i.id === itemId);
-                  return (
-                    <div
-                      key={itemId}
-                      draggable
-                      onDragStart={(e) => handleDragStart(e, itemId)}
-                      className="bg-purple-200 p-1 rounded text-sm cursor-move hover:bg-purple-300 transition-colors"
-                    >
-                      {item?.label}
-                    </div>
-                  );
-                })}
-              </div>
-            </div>
-          </div>
-        </div>
-      </div>
-      
-      {/* Feedback */}
-      {feedback && (
-        <div className={`mt-4 p-3 rounded-lg ${
-          feedback.includes('Perfeito') ? 'bg-green-100 text-green-800' :
-          feedback.includes('corretas') ? 'bg-yellow-100 text-yellow-800' :
-          'bg-blue-100 text-blue-800'
-        }`}>
-          {feedback}
-        </div>
-      )}
-      
-      {/* Botões */}
-      <div className="flex gap-2 mt-4">
-        <button
-          onClick={handleCheck}
-          disabled={isCompleted}
-          className={`px-4 py-2 rounded font-medium transition-colors ${
-            isCompleted
-              ? 'bg-gray-300 text-gray-500 cursor-not-allowed'
-              : 'bg-blue-500 text-white hover:bg-blue-600'
-          }`}
-        >
-          Verificar Classificação
-        </button>
-        
-        {!isCompleted && (
-          <button
-            onClick={resetExercise}
-            className="px-4 py-2 rounded font-medium bg-gray-500 text-white hover:bg-gray-600 transition-colors"
-          >
-            Reiniciar
-          </button>
-        )}
-      </div>
-    </div>
-  );
-};
-
-const CalculationExercise: React.FC<ExerciseRendererProps> = ({ exercise, onComplete }) => {
-  return (
-    <div className="bg-white p-6 rounded-lg shadow">
-      <h3 className="text-lg font-semibold mb-4">Exercício de Cálculo</h3>
-      <p className="text-gray-600 mb-4">Realize os cálculos solicitados.</p>
-      
-      <div className="space-y-4">
-        <div className="bg-gray-50 p-4 rounded">
-          <label className="block text-sm font-medium text-gray-700 mb-2">
-            Peso (kg):
-          </label>
-          <input
-            type="number"
-            className="w-full p-2 border border-gray-300 rounded focus:ring-2 focus:ring-blue-500 focus:border-blue-500"
-            placeholder="Ex: 70"
-          />
-        </div>
-        
-        <div className="bg-gray-50 p-4 rounded">
-          <label className="block text-sm font-medium text-gray-700 mb-2">
-            Altura (m):
-          </label>
-          <input
-            type="number"
-            step="0.01"
-            className="w-full p-2 border border-gray-300 rounded focus:ring-2 focus:ring-blue-500 focus:border-blue-500"
-            placeholder="Ex: 1.70"
-          />
-        </div>
-        
-        <div className="bg-blue-50 p-4 rounded">
-          <label className="block text-sm font-medium text-gray-700 mb-2">
-            IMC Calculado:
-          </label>
-          <input
-            type="number"
-            step="0.01"
-            className="w-full p-2 border border-gray-300 rounded focus:ring-2 focus:ring-blue-500 focus:border-blue-500"
-            placeholder="Resultado do cálculo"
-          />
-        </div>
-      </div>
-      
-      <button
-        onClick={() => onComplete(exercise.points)}
-        className="mt-4 bg-blue-500 text-white px-4 py-2 rounded hover:bg-blue-600"
-      >
-        Verificar Cálculo
-      </button>
-    </div>
-  );
-};
-
-const CollaborativeExercise: React.FC<ExerciseRendererProps> = ({ exercise, onComplete }) => {
-  return (
-    <div className="bg-white p-6 rounded-lg shadow">
-      <h3 className="text-lg font-semibold mb-4">Exercício Colaborativo</h3>
-      <p className="text-gray-600 mb-4">Trabalhe em dupla para resolver este exercício.</p>
-      
-      <div className="bg-yellow-50 border border-yellow-200 rounded-lg p-4 mb-4">
-        <h4 className="font-medium text-yellow-800 mb-2">Como funciona:</h4>
-        <ol className="text-sm text-yellow-700 space-y-1">
-          <li>1. Insira o ID do seu colega de estudo</li>
-          <li>2. Discutam o caso em pessoa</li>
-          <li>3. Submetam a resposta juntos</li>
-          <li>4. Ambos recebem a mesma pontuação</li>
-        </ol>
-      </div>
-      
-      <div className="space-y-4">
-        <div>
-          <label className="block text-sm font-medium text-gray-700 mb-2">
-            ID do Colega:
-          </label>
-          <input
-            type="text"
-            className="w-full p-2 border border-gray-300 rounded focus:ring-2 focus:ring-blue-500 focus:border-blue-500"
-            placeholder="Ex: estudante123"
-          />
-        </div>
-        
-        {exercise.caseData && (
-          <div className="bg-gray-50 p-4 rounded">
-            <h4 className="font-medium mb-2">Caso Clínico:</h4>
-            <p className="text-sm text-gray-700 mb-2">
-              <strong>Paciente:</strong> {exercise.caseData.patientProfile.gender === 'M' ? 'Masculino' : 'Feminino'}, {exercise.caseData.patientProfile.age} anos
-            </p>
-            <p className="text-sm text-gray-700 mb-2">
-              <strong>História:</strong> {exercise.caseData.clinicalHistory}
-            </p>
-          </div>
-        )}
-      </div>
-      
-      <button
-        onClick={() => onComplete(exercise.points)}
-        className="mt-4 bg-blue-500 text-white px-4 py-2 rounded hover:bg-blue-600"
-      >
-        Iniciar Colaboração
-      </button>
-    </div>
-  );
-};
-
-const InteractiveExercise: React.FC<ExerciseRendererProps> = ({ exercise, onComplete }) => {
-  return (
-    <div className="bg-white p-6 rounded-lg shadow">
-      <h3 className="text-lg font-semibold mb-4">Exercício Interativo</h3>
-      <p className="text-gray-600 mb-4">Interaja com o conteúdo para completar o exercício.</p>
-      
-      <div className="bg-gradient-to-r from-blue-100 to-purple-100 p-6 rounded-lg mb-4">
-        <h4 className="font-medium mb-2">Simulação Interativa</h4>
-        <p className="text-sm text-gray-700 mb-4">
-          Esta simulação permite explorar diferentes cenários e ver os resultados em tempo real.
-        </p>
-        <div className="bg-white p-4 rounded shadow-inner">
-          <p className="text-center text-gray-500">
-            🎮 Área de Simulação Interativa
-          </p>
-        </div>
-      </div>
-      
-      <button
-        onClick={() => onComplete(exercise.points)}
-        className="bg-blue-500 text-white px-4 py-2 rounded hover:bg-blue-600"
-      >
-        Completar Exercício
-      </button>
-    </div>
-  );
-};
-
-=======
-
-'use client';
-
-import React from 'react';
-import { Exercise } from '@/types/modules';
-import BrazilianDataExercise from './BrazilianDataExercise';
-import BrazilianCaseStudy from './BrazilianCaseStudy';
-
-interface ExerciseRendererProps {
-  exercise: Exercise;
-  onComplete: (score: number) => void;
-  onProgress?: (progress: number) => void;
-}
-
-const ExerciseRenderer: React.FC<ExerciseRendererProps> = ({
-  exercise,
-  onComplete,
-  onProgress
-}) => {
-  const renderExercise = () => {
-    switch (exercise.type) {
-      case 'brazilian-data':
-        return (
-          <BrazilianDataExercise
-            exercise={exercise}
-            onComplete={onComplete}
-            onProgress={onProgress}
-          />
-        );
-
-      case 'case-study':
-        return (
-          <BrazilianCaseStudy
-            exercise={exercise}
-            onComplete={onComplete}
-            onProgress={onProgress}
-          />
-        );
-
-      case 'quiz':
-        return (
-          <QuizExercise
-            exercise={exercise}
-            onComplete={onComplete}
-            onProgress={onProgress}
-          />
-        );
-
-      case 'matching':
-        return (
-          <MatchingExercise
-            exercise={exercise}
-            onComplete={onComplete}
-            onProgress={onProgress}
-          />
-        );
-
-      case 'drag-drop':
-        return (
-          <DragDropExercise
-            exercise={exercise}
-            onComplete={onComplete}
-            onProgress={onProgress}
-          />
-        );
-
-      case 'calculation':
-        return (
-          <CalculationExercise
-            exercise={exercise}
-            onComplete={onComplete}
-            onProgress={onProgress}
-          />
-        );
-
-      case 'collaborative':
-        return (
-          <CollaborativeExercise
-            exercise={exercise}
-            onComplete={onComplete}
-            onProgress={onProgress}
-          />
-        );
-
-      case 'interactive':
-        return (
-          <InteractiveExercise
-            exercise={exercise}
-            onComplete={onComplete}
-            onProgress={onProgress}
-          />
-        );
-
-      default:
-        return (
-          <div className="bg-yellow-100 border border-yellow-400 text-yellow-700 px-4 py-3 rounded">
-            <p className="font-bold">Tipo de exercício não implementado</p>
-            <p>Tipo: {exercise.type}</p>
-          </div>
-        );
-    }
-  };
-
-  return (
-    <div className="exercise-container">
-      <div className="exercise-header mb-6">
-        <h2 className="text-2xl font-bold text-gray-800 mb-2">{exercise.title}</h2>
-        <p className="text-gray-600 mb-4">{exercise.description}</p>
-        <div className="flex items-center gap-4">
-          <span className="inline-flex items-center px-3 py-1 rounded-full text-sm font-medium bg-blue-100 text-blue-800">
-            {exercise.points} pontos
-          </span>
-          <span className={`inline-flex items-center px-3 py-1 rounded-full text-sm font-medium ${
-            exercise.difficulty === 'easy' ? 'bg-green-100 text-green-800' :
-            exercise.difficulty === 'medium' ? 'bg-yellow-100 text-yellow-800' :
-            'bg-red-100 text-red-800'
-          }`}>
-            {exercise.difficulty === 'easy' ? 'Fácil' : 
-             exercise.difficulty === 'medium' ? 'Médio' : 'Difícil'}
-          </span>
-        </div>
-      </div>
-      
-      <div className="exercise-content">
-        {renderExercise()}
-      </div>
-    </div>
-  );
-};
-
-// Componente QuizExercise com sistema de feedback completo
-const QuizExercise: React.FC<ExerciseRendererProps> = ({ exercise, onComplete }) => {
-  const [selectedAnswers, setSelectedAnswers] = React.useState<{[key: string]: string}>({});
-  const [isSubmitted, setIsSubmitted] = React.useState(false);
-  const [showFeedback, setShowFeedback] = React.useState(false);
-  const [score, setScore] = React.useState(0);
-  const [correctAnswers, setCorrectAnswers] = React.useState(0);
-
-  const handleAnswerSelect = (questionId: string, answer: string) => {
-    if (isSubmitted) return;
-    setSelectedAnswers(prev => ({
-      ...prev,
-      [questionId]: answer
-    }));
-  };
-
-  const handleSubmit = () => {
-    if (!exercise.questions || isSubmitted) return;
-    
-    let correct = 0;
-    const totalQuestions = exercise.questions.length;
-    const pointsPerQuestion = exercise.points / totalQuestions;
-    
-    exercise.questions.forEach(question => {
-      const selectedAnswer = selectedAnswers[question.id];
-      if (selectedAnswer === question.correctAnswer) {
-        correct++;
-      }
-    });
-    
-    const finalScore = Math.round(correct * pointsPerQuestion);
-    setCorrectAnswers(correct);
-    setScore(finalScore);
-    setIsSubmitted(true);
-    setShowFeedback(true);
-    
-    // Chamar onComplete com a pontuação real
-    onComplete(finalScore);
-  };
-
-  const getQuestionFeedback = (question: any) => {
-    if (!showFeedback) return null;
-    
-    const selectedAnswer = selectedAnswers[question.id];
-    const isCorrect = selectedAnswer === question.correctAnswer;
-    
-    return (
-      <div className={`mt-3 p-3 rounded-lg ${
-        isCorrect ? 'bg-green-100 border border-green-300' : 'bg-red-100 border border-red-300'
-      }`}>
-        <div className="flex items-center gap-2 mb-2">
-          {isCorrect ? (
-            <span className="text-green-600 font-semibold">✓ Correto!</span>
-          ) : (
-            <span className="text-red-600 font-semibold">✗ Incorreto</span>
-          )}
-        </div>
-        {!isCorrect && (
-          <p className="text-sm text-red-700 mb-2">
-            <strong>Resposta esperada:</strong> {question.correctAnswer}
-          </p>
-        )}
-        <p className="text-sm text-gray-700">
-          <strong>Explicação:</strong> {question.explanation}
-        </p>
-      </div>
-    );
-  };
-
-  const allQuestionsAnswered = exercise.questions?.every(q => selectedAnswers[q.id]) || false;
-
-  return (
-    <div className="bg-white p-6 rounded-lg shadow">
-      <h3 className="text-lg font-semibold mb-4">Quiz</h3>
-      
-      {exercise.questions?.map((question, index) => (
-        <div key={question.id} className="mb-6 p-4 bg-gray-50 rounded">
-          <p className="font-medium mb-3">
-            <span className="text-blue-600 font-semibold">Questão {index + 1}:</span> {question.text}
-          </p>
-          
-          {question.options?.map((option, optionIndex) => {
-            const isSelected = selectedAnswers[question.id] === option;
-            const isCorrect = option === question.correctAnswer;
-            const showCorrectAnswer = showFeedback && isCorrect;
-            const showIncorrectAnswer = showFeedback && isSelected && !isCorrect;
-            
-            return (
-              <label 
-                key={optionIndex} 
-                className={`flex items-center mb-2 p-2 rounded cursor-pointer transition-colors ${
-                  isSubmitted ? 'cursor-not-allowed' : 'hover:bg-gray-100'
-                } ${
-                  showCorrectAnswer ? 'bg-green-100 border border-green-300' :
-                  showIncorrectAnswer ? 'bg-red-100 border border-red-300' :
-                  isSelected ? 'bg-blue-100 border border-blue-300' : ''
-                }`}
-              >
-                <input 
-                  type="radio" 
-                  name={`question-${question.id}`} 
-                  value={option}
-                  checked={isSelected}
-                  onChange={() => handleAnswerSelect(question.id, option)}
-                  disabled={isSubmitted}
-                  className="mr-3"
-                />
-                <span className={`${
-                  showCorrectAnswer ? 'text-green-800 font-semibold' :
-                  showIncorrectAnswer ? 'text-red-800' : ''
-                }`}>
-                  {option}
-                  {showCorrectAnswer && ' ✓'}
-                  {showIncorrectAnswer && ' ✗'}
-                </span>
-              </label>
-            );
-          })}
-          
-          {question.realDataContext && (
-            <p className="text-sm text-blue-600 mt-2">📊 {question.realDataContext}</p>
-          )}
-          
-          {getQuestionFeedback(question)}
-        </div>
-      ))}
-      
-      {!isSubmitted ? (
-        <div className="flex flex-col gap-3">
-          <button
-            onClick={handleSubmit}
-            disabled={!allQuestionsAnswered}
-            className={`px-6 py-3 rounded-lg font-medium transition-colors ${
-              allQuestionsAnswered
-                ? 'bg-blue-500 text-white hover:bg-blue-600'
-                : 'bg-gray-300 text-gray-500 cursor-not-allowed'
-            }`}
-          >
-            Submeter Respostas
-          </button>
-          
-          {!allQuestionsAnswered && (
-            <p className="text-sm text-amber-600 text-center">
-              ⚠️ Responda todas as questões para submeter
-            </p>
-          )}
-        </div>
-      ) : (
-        <div className="bg-gradient-to-r from-blue-50 to-indigo-50 p-6 rounded-lg border border-blue-200">
-          <h4 className="text-lg font-semibold text-blue-900 mb-3">📊 Resultado do Quiz</h4>
-          
-          <div className="grid grid-cols-1 md:grid-cols-3 gap-4 mb-4">
-            <div className="text-center">
-              <div className="text-2xl font-bold text-blue-600">{correctAnswers}</div>
-              <div className="text-sm text-gray-600">Corretas</div>
-            </div>
-            <div className="text-center">
-              <div className="text-2xl font-bold text-gray-600">{exercise.questions?.length || 0}</div>
-              <div className="text-sm text-gray-600">Total</div>
-            </div>
-            <div className="text-center">
-              <div className="text-2xl font-bold text-green-600">{score}</div>
-              <div className="text-sm text-gray-600">Pontos</div>
-            </div>
-          </div>
-          
-          <div className="bg-white p-3 rounded border">
-            <div className="flex justify-between items-center mb-2">
-              <span className="text-sm font-medium">Desempenho:</span>
-              <span className="text-sm font-bold">
-                {Math.round((correctAnswers / (exercise.questions?.length || 1)) * 100)}%
-              </span>
-            </div>
-            <div className="w-full bg-gray-200 rounded-full h-2">
-              <div 
-                className="bg-blue-500 h-2 rounded-full transition-all duration-300"
-                style={{ width: `${(correctAnswers / (exercise.questions?.length || 1)) * 100}%` }}
-              ></div>
-            </div>
-          </div>
-          
-          <p className="text-sm text-center text-gray-600 mt-3">
-            Quiz concluído! Você pode revisar suas respostas acima.
-          </p>
-        </div>
-      )}
-    </div>
-  );
-};
-
-const MatchingExercise: React.FC<ExerciseRendererProps> = ({ exercise, onComplete }) => {
-  const [draggedItem, setDraggedItem] = React.useState<string | null>(null);
-  const [matches, setMatches] = React.useState<{[key: string]: string}>({});
-  const [feedback, setFeedback] = React.useState<string>('');
-  const [isCompleted, setIsCompleted] = React.useState(false);
-
-  // Dados para correspondência baseados na avaliação nutricional
-  const matchingData = {
-    items: [
-      { id: 'imc', label: 'IMC', correctCategory: 'antropometrico' },
-      { id: 'hemoglobina', label: 'Hemoglobina', correctCategory: 'bioquimico' },
-      { id: 'renda', label: 'Renda Familiar', correctCategory: 'socioeconomico' },
-      { id: 'circunferencia', label: 'Circunferência Abdominal', correctCategory: 'antropometrico' },
-      { id: 'glicemia', label: 'Glicemia', correctCategory: 'bioquimico' },
-      { id: 'escolaridade', label: 'Escolaridade', correctCategory: 'socioeconomico' }
-    ],
-    categories: [
-      { id: 'antropometrico', label: 'Indicador Antropométrico' },
-      { id: 'bioquimico', label: 'Indicador Bioquímico' },
-      { id: 'socioeconomico', label: 'Indicador Socioeconômico' }
-    ]
-  };
-
-  const availableItems = matchingData.items.filter(item => !matches[item.id]);
-
-  const handleDragStart = (e: React.DragEvent, itemId: string) => {
-    setDraggedItem(itemId);
-    e.dataTransfer.effectAllowed = 'move';
-  };
-
-  const handleDragOver = (e: React.DragEvent) => {
-    e.preventDefault();
-    e.dataTransfer.dropEffect = 'move';
-  };
-
-  const handleDrop = (e: React.DragEvent, categoryId: string) => {
-    e.preventDefault();
-    
-    if (draggedItem) {
-      // Remove from previous category if exists
-      const newMatches = { ...matches };
-      delete newMatches[draggedItem];
-      
-      // Add to new category
-      newMatches[draggedItem] = categoryId;
-      
-      setMatches(newMatches);
-      setDraggedItem(null);
-      setFeedback('');
-    }
-  };
-
-  const removeFromCategory = (itemId: string) => {
-    const newMatches = { ...matches };
-    delete newMatches[itemId];
-    setMatches(newMatches);
-    setFeedback('');
-  };
-
-  const handleCheck = () => {
-    const totalItems = matchingData.items.length;
-    const matchedItems = Object.keys(matches).length;
-    
-    if (matchedItems < totalItems) {
-      setFeedback('⚠️ Faça todas as correspondências antes de verificar!');
-      return;
-    }
-    
-    let correctMatches = 0;
-    matchingData.items.forEach(item => {
-      if (matches[item.id] === item.correctCategory) {
-        correctMatches++;
-      }
-    });
-    
-    const percentage = (correctMatches / totalItems) * 100;
-    const score = Math.round((percentage / 100) * exercise.points);
-    
-    if (correctMatches === totalItems) {
-      setFeedback('🎉 Excelente! Todas as correspondências estão corretas!');
-      setIsCompleted(true);
-      onComplete(score);
-    } else {
-      setFeedback(`✅ ${correctMatches}/${totalItems} correspondências corretas. Tente novamente!`);
-    }
-  };
-
-  const resetExercise = () => {
-    setMatches({});
-    setFeedback('');
-    setIsCompleted(false);
-  };
-
-  return (
-    <div className="bg-white p-6 rounded-lg shadow">
-      <h3 className="text-lg font-semibold mb-4">Exercício de Correspondência</h3>
-      <p className="text-gray-600 mb-4">Arraste os indicadores para as categorias corretas.</p>
-      
-      <div className="grid grid-cols-2 gap-4">
-        {/* Área de itens disponíveis */}
-        <div className="bg-gray-50 p-4 rounded">
-          <h4 className="font-medium mb-2">Indicadores</h4>
-          <div className="space-y-2 min-h-32">
-            {availableItems.map(item => (
-              <div
-                key={item.id}
-                draggable
-                onDragStart={(e) => handleDragStart(e, item.id)}
-                className="bg-blue-100 p-2 rounded cursor-move hover:bg-blue-200 transition-colors select-none"
-              >
-                {item.label}
-              </div>
-            ))}
-          </div>
-        </div>
-        
-        {/* Área de categorias */}
-        <div className="bg-gray-50 p-4 rounded">
-          <h4 className="font-medium mb-2">Categorias</h4>
-          <div className="space-y-2">
-            {matchingData.categories.map(category => (
-              <div
-                key={category.id}
-                onDragOver={handleDragOver}
-                onDrop={(e) => handleDrop(e, category.id)}
-                className="border-2 border-dashed border-gray-300 p-2 rounded min-h-16 bg-green-50 hover:bg-green-100 transition-colors"
-              >
-                <strong className="text-green-800">{category.label}</strong>
-                <div className="mt-2 space-y-1">
-                  {Object.entries(matches)
-                    .filter(([itemId, categoryId]) => categoryId === category.id)
-                    .map(([itemId]) => {
-                      const item = matchingData.items.find(i => i.id === itemId);
-                      return (
-                        <div
-                          key={itemId}
-                          className="bg-green-200 p-1 rounded text-sm flex items-center justify-between"
-                        >
-                          <span>{item?.label}</span>
-                          <button
-                            onClick={() => removeFromCategory(itemId)}
-                            className="text-red-600 hover:text-red-800 ml-2"
-                            title="Remover"
-                          >
-                            ×
-                          </button>
-                        </div>
-                      );
-                    })}
-                </div>
-              </div>
-            ))}
-          </div>
-        </div>
-      </div>
-      
-      {/* Feedback */}
-      {feedback && (
-        <div className={`mt-4 p-3 rounded-lg ${
-          feedback.includes('Excelente') ? 'bg-green-100 text-green-800' :
-          feedback.includes('corretas') ? 'bg-yellow-100 text-yellow-800' :
-          'bg-blue-100 text-blue-800'
-        }`}>
-          {feedback}
-        </div>
-      )}
-      
-      {/* Botões */}
-      <div className="flex gap-2 mt-4">
-        <button
-          onClick={handleCheck}
-          disabled={isCompleted}
-          className={`px-4 py-2 rounded font-medium transition-colors ${
-            isCompleted
-              ? 'bg-gray-300 text-gray-500 cursor-not-allowed'
-              : 'bg-blue-500 text-white hover:bg-blue-600'
-          }`}
-        >
-          Verificar Respostas
-        </button>
-        
-        {!isCompleted && (
-          <button
-            onClick={resetExercise}
-            className="px-4 py-2 rounded font-medium bg-gray-500 text-white hover:bg-gray-600 transition-colors"
-          >
-            Reiniciar
-          </button>
-        )}
-      </div>
-    </div>
-  );
-};
-
-const DragDropExercise: React.FC<ExerciseRendererProps> = ({ exercise, onComplete }) => {
-  const [draggedItem, setDraggedItem] = React.useState<string | null>(null);
-  const [droppedItems, setDroppedItems] = React.useState<{[key: string]: string[]}>({
-    'individual': [],
-    'populacional': []
-  });
-  const [feedback, setFeedback] = React.useState<string>('');
-  const [isCompleted, setIsCompleted] = React.useState(false);
-
-  // Itens disponíveis para arrastar
-  const dragItems = [
-    { id: 'anamnese', label: 'Anamnese Clínica', category: 'individual' },
-    { id: 'censo', label: 'Censo Demográfico', category: 'populacional' },
-    { id: 'antropometria', label: 'Antropometria', category: 'individual' },
-    { id: 'sisvan', label: 'Dados SISVAN', category: 'populacional' }
-  ];
-
-  // Itens ainda não colocados nas categorias
-  const availableItems = dragItems.filter(item =>
-    !droppedItems.individual.includes(item.id) &&
-    !droppedItems.populacional.includes(item.id)
-  );
-
-  const handleDragStart = (e: React.DragEvent, itemId: string) => {
-    setDraggedItem(itemId);
-    e.dataTransfer.effectAllowed = 'move';
-  };
-
-  const handleDragOver = (e: React.DragEvent) => {
-    e.preventDefault();
-    e.dataTransfer.dropEffect = 'move';
-  };
-
-  const handleDrop = (e: React.DragEvent, category: string) => {
-    e.preventDefault();
-    
-    if (draggedItem) {
-      // Remove from other category if present
-      const newDroppedItems = {
-        individual: droppedItems.individual.filter(id => id !== draggedItem),
-        populacional: droppedItems.populacional.filter(id => id !== draggedItem)
-      };
-      
-      // Add to new category
-      newDroppedItems[category as keyof typeof newDroppedItems].push(draggedItem);
-      
-      setDroppedItems(newDroppedItems);
-      setDraggedItem(null);
-      setFeedback('');
-    }
-  };
-
-  const handleCheck = () => {
-    let correctAnswers = 0;
-    const totalItems = dragItems.length;
-    
-    // Verificar se todos os itens foram colocados
-    const totalPlaced = droppedItems.individual.length + droppedItems.populacional.length;
-    
-    if (totalPlaced < totalItems) {
-      setFeedback('⚠️ Arraste todos os itens para as categorias antes de verificar!');
-      return;
-    }
-    
-    // Verificar respostas corretas
-    dragItems.forEach(item => {
-      if (droppedItems[item.category as keyof typeof droppedItems].includes(item.id)) {
-        correctAnswers++;
-      }
-    });
-    
-    const percentage = (correctAnswers / totalItems) * 100;
-    const score = Math.round((percentage / 100) * exercise.points);
-    
-    if (correctAnswers === totalItems) {
-      setFeedback('🎉 Perfeito! Todas as classificações estão corretas!');
-      setIsCompleted(true);
-      onComplete(score);
-    } else {
-      setFeedback(`✅ ${correctAnswers}/${totalItems} corretas. Tente novamente!`);
-    }
-  };
-
-  const resetExercise = () => {
-    setDroppedItems({ individual: [], populacional: [] });
-    setFeedback('');
-    setIsCompleted(false);
-  };
-
-  return (
-    <div className="bg-white p-6 rounded-lg shadow">
-      <h3 className="text-lg font-semibold mb-4">Exercício Arrastar e Soltar</h3>
-      <p className="text-gray-600 mb-4">Arraste os componentes para as categorias corretas.</p>
-      
-      <div className="grid grid-cols-2 gap-4">
-        {/* Área de itens disponíveis */}
-        <div className="bg-gray-50 p-4 rounded">
-          <h4 className="font-medium mb-2">Componentes</h4>
-          <div className="space-y-2 min-h-32">
-            {availableItems.map(item => (
-              <div
-                key={item.id}
-                draggable
-                onDragStart={(e) => handleDragStart(e, item.id)}
-                className="bg-green-100 p-2 rounded cursor-move hover:bg-green-200 transition-colors select-none"
-              >
-                {item.label}
-              </div>
-            ))}
-          </div>
-        </div>
-        
-        {/* Área de categorias */}
-        <div className="bg-gray-50 p-4 rounded">
-          <h4 className="font-medium mb-2">Categorias</h4>
-          <div className="space-y-2">
-            {/* Categoria Individual */}
-            <div
-              onDragOver={handleDragOver}
-              onDrop={(e) => handleDrop(e, 'individual')}
-              className="border-2 border-dashed border-gray-300 p-2 rounded min-h-20 bg-blue-50 hover:bg-blue-100 transition-colors"
-            >
-              <strong className="text-blue-800">Avaliação Individual</strong>
-              <div className="mt-2 space-y-1">
-                {droppedItems.individual.map(itemId => {
-                  const item = dragItems.find(i => i.id === itemId);
-                  return (
-                    <div
-                      key={itemId}
-                      draggable
-                      onDragStart={(e) => handleDragStart(e, itemId)}
-                      className="bg-blue-200 p-1 rounded text-sm cursor-move hover:bg-blue-300 transition-colors"
-                    >
-                      {item?.label}
-                    </div>
-                  );
-                })}
-              </div>
-            </div>
-            
-            {/* Categoria Populacional */}
-            <div
-              onDragOver={handleDragOver}
-              onDrop={(e) => handleDrop(e, 'populacional')}
-              className="border-2 border-dashed border-gray-300 p-2 rounded min-h-20 bg-purple-50 hover:bg-purple-100 transition-colors"
-            >
-              <strong className="text-purple-800">Avaliação Populacional</strong>
-              <div className="mt-2 space-y-1">
-                {droppedItems.populacional.map(itemId => {
-                  const item = dragItems.find(i => i.id === itemId);
-                  return (
-                    <div
-                      key={itemId}
-                      draggable
-                      onDragStart={(e) => handleDragStart(e, itemId)}
-                      className="bg-purple-200 p-1 rounded text-sm cursor-move hover:bg-purple-300 transition-colors"
-                    >
-                      {item?.label}
-                    </div>
-                  );
-                })}
-              </div>
-            </div>
-          </div>
-        </div>
-      </div>
-      
-      {/* Feedback */}
-      {feedback && (
-        <div className={`mt-4 p-3 rounded-lg ${
-          feedback.includes('Perfeito') ? 'bg-green-100 text-green-800' :
-          feedback.includes('corretas') ? 'bg-yellow-100 text-yellow-800' :
-          'bg-blue-100 text-blue-800'
-        }`}>
-          {feedback}
-        </div>
-      )}
-      
-      {/* Botões */}
-      <div className="flex gap-2 mt-4">
-        <button
-          onClick={handleCheck}
-          disabled={isCompleted}
-          className={`px-4 py-2 rounded font-medium transition-colors ${
-            isCompleted
-              ? 'bg-gray-300 text-gray-500 cursor-not-allowed'
-              : 'bg-blue-500 text-white hover:bg-blue-600'
-          }`}
-        >
-          Verificar Classificação
-        </button>
-        
-        {!isCompleted && (
-          <button
-            onClick={resetExercise}
-            className="px-4 py-2 rounded font-medium bg-gray-500 text-white hover:bg-gray-600 transition-colors"
-          >
-            Reiniciar
-          </button>
-        )}
-      </div>
-    </div>
-  );
-};
-
-const CalculationExercise: React.FC<ExerciseRendererProps> = ({ exercise, onComplete }) => {
-  return (
-    <div className="bg-white p-6 rounded-lg shadow">
-      <h3 className="text-lg font-semibold mb-4">Exercício de Cálculo</h3>
-      <p className="text-gray-600 mb-4">Realize os cálculos solicitados.</p>
-      
-      <div className="space-y-4">
-        <div className="bg-gray-50 p-4 rounded">
-          <label className="block text-sm font-medium text-gray-700 mb-2">
-            Peso (kg):
-          </label>
-          <input
-            type="number"
-            className="w-full p-2 border border-gray-300 rounded focus:ring-2 focus:ring-blue-500 focus:border-blue-500"
-            placeholder="Ex: 70"
-          />
-        </div>
-        
-        <div className="bg-gray-50 p-4 rounded">
-          <label className="block text-sm font-medium text-gray-700 mb-2">
-            Altura (m):
-          </label>
-          <input
-            type="number"
-            step="0.01"
-            className="w-full p-2 border border-gray-300 rounded focus:ring-2 focus:ring-blue-500 focus:border-blue-500"
-            placeholder="Ex: 1.70"
-          />
-        </div>
-        
-        <div className="bg-blue-50 p-4 rounded">
-          <label className="block text-sm font-medium text-gray-700 mb-2">
-            IMC Calculado:
-          </label>
-          <input
-            type="number"
-            step="0.01"
-            className="w-full p-2 border border-gray-300 rounded focus:ring-2 focus:ring-blue-500 focus:border-blue-500"
-            placeholder="Resultado do cálculo"
-          />
-        </div>
-      </div>
-      
-      <button
-        onClick={() => onComplete(exercise.points)}
-        className="mt-4 bg-blue-500 text-white px-4 py-2 rounded hover:bg-blue-600"
-      >
-        Verificar Cálculo
-      </button>
-    </div>
-  );
-};
-
-const CollaborativeExercise: React.FC<ExerciseRendererProps> = ({ exercise, onComplete }) => {
-  return (
-    <div className="bg-white p-6 rounded-lg shadow">
-      <h3 className="text-lg font-semibold mb-4">Exercício Colaborativo</h3>
-      <p className="text-gray-600 mb-4">Trabalhe em dupla para resolver este exercício.</p>
-      
-      <div className="bg-yellow-50 border border-yellow-200 rounded-lg p-4 mb-4">
-        <h4 className="font-medium text-yellow-800 mb-2">Como funciona:</h4>
-        <ol className="text-sm text-yellow-700 space-y-1">
-          <li>1. Insira o ID do seu colega de estudo</li>
-          <li>2. Discutam o caso em pessoa</li>
-          <li>3. Submetam a resposta juntos</li>
-          <li>4. Ambos recebem a mesma pontuação</li>
-        </ol>
-      </div>
-      
-      <div className="space-y-4">
-        <div>
-          <label className="block text-sm font-medium text-gray-700 mb-2">
-            ID do Colega:
-          </label>
-          <input
-            type="text"
-            className="w-full p-2 border border-gray-300 rounded focus:ring-2 focus:ring-blue-500 focus:border-blue-500"
-            placeholder="Ex: estudante123"
-          />
-        </div>
-        
-        {exercise.caseData && (
-          <div className="bg-gray-50 p-4 rounded">
-            <h4 className="font-medium mb-2">Caso Clínico:</h4>
-            <p className="text-sm text-gray-700 mb-2">
-              <strong>Paciente:</strong> {exercise.caseData.patientProfile.gender === 'M' ? 'Masculino' : 'Feminino'}, {exercise.caseData.patientProfile.age} anos
-            </p>
-            <p className="text-sm text-gray-700 mb-2">
-              <strong>História:</strong> {exercise.caseData.clinicalHistory}
-            </p>
-          </div>
-        )}
-      </div>
-      
-      <button
-        onClick={() => onComplete(exercise.points)}
-        className="mt-4 bg-blue-500 text-white px-4 py-2 rounded hover:bg-blue-600"
-      >
-        Iniciar Colaboração
-      </button>
-    </div>
-  );
-};
-
-const InteractiveExercise: React.FC<ExerciseRendererProps> = ({ exercise, onComplete }) => {
-  return (
-    <div className="bg-white p-6 rounded-lg shadow">
-      <h3 className="text-lg font-semibold mb-4">Exercício Interativo</h3>
-      <p className="text-gray-600 mb-4">Interaja com o conteúdo para completar o exercício.</p>
-      
-      <div className="bg-gradient-to-r from-blue-100 to-purple-100 p-6 rounded-lg mb-4">
-        <h4 className="font-medium mb-2">Simulação Interativa</h4>
-        <p className="text-sm text-gray-700 mb-4">
-          Esta simulação permite explorar diferentes cenários e ver os resultados em tempo real.
-        </p>
-        <div className="bg-white p-4 rounded shadow-inner">
-          <p className="text-center text-gray-500">
-            🎮 Área de Simulação Interativa
-          </p>
-        </div>
-      </div>
-      
-      <button
-        onClick={() => onComplete(exercise.points)}
-        className="bg-blue-500 text-white px-4 py-2 rounded hover:bg-blue-600"
-      >
-        Completar Exercício
-      </button>
-    </div>
-  );
-};
-
->>>>>>> fa1b45db
+
+'use client';
+
+import React from 'react';
+import { Exercise } from '@/types/modules';
+import BrazilianDataExercise from './BrazilianDataExercise';
+import BrazilianCaseStudy from './BrazilianCaseStudy';
+
+interface ExerciseRendererProps {
+  exercise: Exercise;
+  onComplete: (score: number) => void;
+  onProgress?: (progress: number) => void;
+}
+
+const ExerciseRenderer: React.FC<ExerciseRendererProps> = ({
+  exercise,
+  onComplete,
+  onProgress
+}) => {
+  const renderExercise = () => {
+    switch (exercise.type) {
+      case 'brazilian-data':
+        return (
+          <BrazilianDataExercise
+            exercise={exercise}
+            onComplete={onComplete}
+            onProgress={onProgress}
+          />
+        );
+
+      case 'case-study':
+        return (
+          <BrazilianCaseStudy
+            exercise={exercise}
+            onComplete={onComplete}
+            onProgress={onProgress}
+          />
+        );
+
+      case 'quiz':
+        return (
+          <QuizExercise
+            exercise={exercise}
+            onComplete={onComplete}
+            onProgress={onProgress}
+          />
+        );
+
+      case 'matching':
+        return (
+          <MatchingExercise
+            exercise={exercise}
+            onComplete={onComplete}
+            onProgress={onProgress}
+          />
+        );
+
+      case 'drag-drop':
+        return (
+          <DragDropExercise
+            exercise={exercise}
+            onComplete={onComplete}
+            onProgress={onProgress}
+          />
+        );
+
+      case 'calculation':
+        return (
+          <CalculationExercise
+            exercise={exercise}
+            onComplete={onComplete}
+            onProgress={onProgress}
+          />
+        );
+
+      case 'collaborative':
+        return (
+          <CollaborativeExercise
+            exercise={exercise}
+            onComplete={onComplete}
+            onProgress={onProgress}
+          />
+        );
+
+      case 'interactive':
+        return (
+          <InteractiveExercise
+            exercise={exercise}
+            onComplete={onComplete}
+            onProgress={onProgress}
+          />
+        );
+
+      default:
+        return (
+          <div className="bg-yellow-100 border border-yellow-400 text-yellow-700 px-4 py-3 rounded">
+            <p className="font-bold">Tipo de exercício não implementado</p>
+            <p>Tipo: {exercise.type}</p>
+          </div>
+        );
+    }
+  };
+
+  return (
+    <div className="exercise-container">
+      <div className="exercise-header mb-6">
+        <h2 className="text-2xl font-bold text-gray-800 mb-2">{exercise.title}</h2>
+        <p className="text-gray-600 mb-4">{exercise.description}</p>
+        <div className="flex items-center gap-4">
+          <span className="inline-flex items-center px-3 py-1 rounded-full text-sm font-medium bg-blue-100 text-blue-800">
+            {exercise.points} pontos
+          </span>
+          <span className={`inline-flex items-center px-3 py-1 rounded-full text-sm font-medium ${
+            exercise.difficulty === 'easy' ? 'bg-green-100 text-green-800' :
+            exercise.difficulty === 'medium' ? 'bg-yellow-100 text-yellow-800' :
+            'bg-red-100 text-red-800'
+          }`}>
+            {exercise.difficulty === 'easy' ? 'Fácil' : 
+             exercise.difficulty === 'medium' ? 'Médio' : 'Difícil'}
+          </span>
+        </div>
+      </div>
+      
+      <div className="exercise-content">
+        {renderExercise()}
+      </div>
+    </div>
+  );
+};
+
+// Componente QuizExercise com sistema de feedback completo
+const QuizExercise: React.FC<ExerciseRendererProps> = ({ exercise, onComplete }) => {
+  const [selectedAnswers, setSelectedAnswers] = React.useState<{[key: string]: string}>({});
+  const [isSubmitted, setIsSubmitted] = React.useState(false);
+  const [showFeedback, setShowFeedback] = React.useState(false);
+  const [score, setScore] = React.useState(0);
+  const [correctAnswers, setCorrectAnswers] = React.useState(0);
+
+  const handleAnswerSelect = (questionId: string, answer: string) => {
+    if (isSubmitted) return;
+    setSelectedAnswers(prev => ({
+      ...prev,
+      [questionId]: answer
+    }));
+  };
+
+  const handleSubmit = () => {
+    if (!exercise.questions || isSubmitted) return;
+    
+    let correct = 0;
+    const totalQuestions = exercise.questions.length;
+    const pointsPerQuestion = exercise.points / totalQuestions;
+    
+    exercise.questions.forEach(question => {
+      const selectedAnswer = selectedAnswers[question.id];
+      if (selectedAnswer === question.correctAnswer) {
+        correct++;
+      }
+    });
+    
+    const finalScore = Math.round(correct * pointsPerQuestion);
+    setCorrectAnswers(correct);
+    setScore(finalScore);
+    setIsSubmitted(true);
+    setShowFeedback(true);
+    
+    // Chamar onComplete com a pontuação real
+    onComplete(finalScore);
+  };
+
+  const getQuestionFeedback = (question: any) => {
+    if (!showFeedback) return null;
+    
+    const selectedAnswer = selectedAnswers[question.id];
+    const isCorrect = selectedAnswer === question.correctAnswer;
+    
+    return (
+      <div className={`mt-3 p-3 rounded-lg ${
+        isCorrect ? 'bg-green-100 border border-green-300' : 'bg-red-100 border border-red-300'
+      }`}>
+        <div className="flex items-center gap-2 mb-2">
+          {isCorrect ? (
+            <span className="text-green-600 font-semibold">✓ Correto!</span>
+          ) : (
+            <span className="text-red-600 font-semibold">✗ Incorreto</span>
+          )}
+        </div>
+        {!isCorrect && (
+          <p className="text-sm text-red-700 mb-2">
+            <strong>Resposta esperada:</strong> {question.correctAnswer}
+          </p>
+        )}
+        <p className="text-sm text-gray-700">
+          <strong>Explicação:</strong> {question.explanation}
+        </p>
+      </div>
+    );
+  };
+
+  const allQuestionsAnswered = exercise.questions?.every(q => selectedAnswers[q.id]) || false;
+
+  return (
+    <div className="bg-white p-6 rounded-lg shadow">
+      <h3 className="text-lg font-semibold mb-4">Quiz</h3>
+      
+      {exercise.questions?.map((question, index) => (
+        <div key={question.id} className="mb-6 p-4 bg-gray-50 rounded">
+          <p className="font-medium mb-3">
+            <span className="text-blue-600 font-semibold">Questão {index + 1}:</span> {question.text}
+          </p>
+          
+          {question.options?.map((option, optionIndex) => {
+            const isSelected = selectedAnswers[question.id] === option;
+            const isCorrect = option === question.correctAnswer;
+            const showCorrectAnswer = showFeedback && isCorrect;
+            const showIncorrectAnswer = showFeedback && isSelected && !isCorrect;
+            
+            return (
+              <label 
+                key={optionIndex} 
+                className={`flex items-center mb-2 p-2 rounded cursor-pointer transition-colors ${
+                  isSubmitted ? 'cursor-not-allowed' : 'hover:bg-gray-100'
+                } ${
+                  showCorrectAnswer ? 'bg-green-100 border border-green-300' :
+                  showIncorrectAnswer ? 'bg-red-100 border border-red-300' :
+                  isSelected ? 'bg-blue-100 border border-blue-300' : ''
+                }`}
+              >
+                <input 
+                  type="radio" 
+                  name={`question-${question.id}`} 
+                  value={option}
+                  checked={isSelected}
+                  onChange={() => handleAnswerSelect(question.id, option)}
+                  disabled={isSubmitted}
+                  className="mr-3"
+                />
+                <span className={`${
+                  showCorrectAnswer ? 'text-green-800 font-semibold' :
+                  showIncorrectAnswer ? 'text-red-800' : ''
+                }`}>
+                  {option}
+                  {showCorrectAnswer && ' ✓'}
+                  {showIncorrectAnswer && ' ✗'}
+                </span>
+              </label>
+            );
+          })}
+          
+          {question.realDataContext && (
+            <p className="text-sm text-blue-600 mt-2">📊 {question.realDataContext}</p>
+          )}
+          
+          {getQuestionFeedback(question)}
+        </div>
+      ))}
+      
+      {!isSubmitted ? (
+        <div className="flex flex-col gap-3">
+          <button
+            onClick={handleSubmit}
+            disabled={!allQuestionsAnswered}
+            className={`px-6 py-3 rounded-lg font-medium transition-colors ${
+              allQuestionsAnswered
+                ? 'bg-blue-500 text-white hover:bg-blue-600'
+                : 'bg-gray-300 text-gray-500 cursor-not-allowed'
+            }`}
+          >
+            Submeter Respostas
+          </button>
+          
+          {!allQuestionsAnswered && (
+            <p className="text-sm text-amber-600 text-center">
+              ⚠️ Responda todas as questões para submeter
+            </p>
+          )}
+        </div>
+      ) : (
+        <div className="bg-gradient-to-r from-blue-50 to-indigo-50 p-6 rounded-lg border border-blue-200">
+          <h4 className="text-lg font-semibold text-blue-900 mb-3">📊 Resultado do Quiz</h4>
+          
+          <div className="grid grid-cols-1 md:grid-cols-3 gap-4 mb-4">
+            <div className="text-center">
+              <div className="text-2xl font-bold text-blue-600">{correctAnswers}</div>
+              <div className="text-sm text-gray-600">Corretas</div>
+            </div>
+            <div className="text-center">
+              <div className="text-2xl font-bold text-gray-600">{exercise.questions?.length || 0}</div>
+              <div className="text-sm text-gray-600">Total</div>
+            </div>
+            <div className="text-center">
+              <div className="text-2xl font-bold text-green-600">{score}</div>
+              <div className="text-sm text-gray-600">Pontos</div>
+            </div>
+          </div>
+          
+          <div className="bg-white p-3 rounded border">
+            <div className="flex justify-between items-center mb-2">
+              <span className="text-sm font-medium">Desempenho:</span>
+              <span className="text-sm font-bold">
+                {Math.round((correctAnswers / (exercise.questions?.length || 1)) * 100)}%
+              </span>
+            </div>
+            <div className="w-full bg-gray-200 rounded-full h-2">
+              <div 
+                className="bg-blue-500 h-2 rounded-full transition-all duration-300"
+                style={{ width: `${(correctAnswers / (exercise.questions?.length || 1)) * 100}%` }}
+              ></div>
+            </div>
+          </div>
+          
+          <p className="text-sm text-center text-gray-600 mt-3">
+            Quiz concluído! Você pode revisar suas respostas acima.
+          </p>
+        </div>
+      )}
+    </div>
+  );
+};
+
+const MatchingExercise: React.FC<ExerciseRendererProps> = ({ exercise, onComplete }) => {
+  const [draggedItem, setDraggedItem] = React.useState<string | null>(null);
+  const [matches, setMatches] = React.useState<{[key: string]: string}>({});
+  const [feedback, setFeedback] = React.useState<string>('');
+  const [isCompleted, setIsCompleted] = React.useState(false);
+
+  // Dados para correspondência baseados na avaliação nutricional
+  const matchingData = {
+    items: [
+      { id: 'imc', label: 'IMC', correctCategory: 'antropometrico' },
+      { id: 'hemoglobina', label: 'Hemoglobina', correctCategory: 'bioquimico' },
+      { id: 'renda', label: 'Renda Familiar', correctCategory: 'socioeconomico' },
+      { id: 'circunferencia', label: 'Circunferência Abdominal', correctCategory: 'antropometrico' },
+      { id: 'glicemia', label: 'Glicemia', correctCategory: 'bioquimico' },
+      { id: 'escolaridade', label: 'Escolaridade', correctCategory: 'socioeconomico' }
+    ],
+    categories: [
+      { id: 'antropometrico', label: 'Indicador Antropométrico' },
+      { id: 'bioquimico', label: 'Indicador Bioquímico' },
+      { id: 'socioeconomico', label: 'Indicador Socioeconômico' }
+    ]
+  };
+
+  const availableItems = matchingData.items.filter(item => !matches[item.id]);
+
+  const handleDragStart = (e: React.DragEvent, itemId: string) => {
+    setDraggedItem(itemId);
+    e.dataTransfer.effectAllowed = 'move';
+  };
+
+  const handleDragOver = (e: React.DragEvent) => {
+    e.preventDefault();
+    e.dataTransfer.dropEffect = 'move';
+  };
+
+  const handleDrop = (e: React.DragEvent, categoryId: string) => {
+    e.preventDefault();
+    
+    if (draggedItem) {
+      // Remove from previous category if exists
+      const newMatches = { ...matches };
+      delete newMatches[draggedItem];
+      
+      // Add to new category
+      newMatches[draggedItem] = categoryId;
+      
+      setMatches(newMatches);
+      setDraggedItem(null);
+      setFeedback('');
+    }
+  };
+
+  const removeFromCategory = (itemId: string) => {
+    const newMatches = { ...matches };
+    delete newMatches[itemId];
+    setMatches(newMatches);
+    setFeedback('');
+  };
+
+  const handleCheck = () => {
+    const totalItems = matchingData.items.length;
+    const matchedItems = Object.keys(matches).length;
+    
+    if (matchedItems < totalItems) {
+      setFeedback('⚠️ Faça todas as correspondências antes de verificar!');
+      return;
+    }
+    
+    let correctMatches = 0;
+    matchingData.items.forEach(item => {
+      if (matches[item.id] === item.correctCategory) {
+        correctMatches++;
+      }
+    });
+    
+    const percentage = (correctMatches / totalItems) * 100;
+    const score = Math.round((percentage / 100) * exercise.points);
+    
+    if (correctMatches === totalItems) {
+      setFeedback('🎉 Excelente! Todas as correspondências estão corretas!');
+      setIsCompleted(true);
+      onComplete(score);
+    } else {
+      setFeedback(`✅ ${correctMatches}/${totalItems} correspondências corretas. Tente novamente!`);
+    }
+  };
+
+  const resetExercise = () => {
+    setMatches({});
+    setFeedback('');
+    setIsCompleted(false);
+  };
+
+  return (
+    <div className="bg-white p-6 rounded-lg shadow">
+      <h3 className="text-lg font-semibold mb-4">Exercício de Correspondência</h3>
+      <p className="text-gray-600 mb-4">Arraste os indicadores para as categorias corretas.</p>
+      
+      <div className="grid grid-cols-2 gap-4">
+        {/* Área de itens disponíveis */}
+        <div className="bg-gray-50 p-4 rounded">
+          <h4 className="font-medium mb-2">Indicadores</h4>
+          <div className="space-y-2 min-h-32">
+            {availableItems.map(item => (
+              <div
+                key={item.id}
+                draggable
+                onDragStart={(e) => handleDragStart(e, item.id)}
+                className="bg-blue-100 p-2 rounded cursor-move hover:bg-blue-200 transition-colors select-none"
+              >
+                {item.label}
+              </div>
+            ))}
+          </div>
+        </div>
+        
+        {/* Área de categorias */}
+        <div className="bg-gray-50 p-4 rounded">
+          <h4 className="font-medium mb-2">Categorias</h4>
+          <div className="space-y-2">
+            {matchingData.categories.map(category => (
+              <div
+                key={category.id}
+                onDragOver={handleDragOver}
+                onDrop={(e) => handleDrop(e, category.id)}
+                className="border-2 border-dashed border-gray-300 p-2 rounded min-h-16 bg-green-50 hover:bg-green-100 transition-colors"
+              >
+                <strong className="text-green-800">{category.label}</strong>
+                <div className="mt-2 space-y-1">
+                  {Object.entries(matches)
+                    .filter(([itemId, categoryId]) => categoryId === category.id)
+                    .map(([itemId]) => {
+                      const item = matchingData.items.find(i => i.id === itemId);
+                      return (
+                        <div
+                          key={itemId}
+                          className="bg-green-200 p-1 rounded text-sm flex items-center justify-between"
+                        >
+                          <span>{item?.label}</span>
+                          <button
+                            onClick={() => removeFromCategory(itemId)}
+                            className="text-red-600 hover:text-red-800 ml-2"
+                            title="Remover"
+                          >
+                            ×
+                          </button>
+                        </div>
+                      );
+                    })}
+                </div>
+              </div>
+            ))}
+          </div>
+        </div>
+      </div>
+      
+      {/* Feedback */}
+      {feedback && (
+        <div className={`mt-4 p-3 rounded-lg ${
+          feedback.includes('Excelente') ? 'bg-green-100 text-green-800' :
+          feedback.includes('corretas') ? 'bg-yellow-100 text-yellow-800' :
+          'bg-blue-100 text-blue-800'
+        }`}>
+          {feedback}
+        </div>
+      )}
+      
+      {/* Botões */}
+      <div className="flex gap-2 mt-4">
+        <button
+          onClick={handleCheck}
+          disabled={isCompleted}
+          className={`px-4 py-2 rounded font-medium transition-colors ${
+            isCompleted
+              ? 'bg-gray-300 text-gray-500 cursor-not-allowed'
+              : 'bg-blue-500 text-white hover:bg-blue-600'
+          }`}
+        >
+          Verificar Respostas
+        </button>
+        
+        {!isCompleted && (
+          <button
+            onClick={resetExercise}
+            className="px-4 py-2 rounded font-medium bg-gray-500 text-white hover:bg-gray-600 transition-colors"
+          >
+            Reiniciar
+          </button>
+        )}
+      </div>
+    </div>
+  );
+};
+
+const DragDropExercise: React.FC<ExerciseRendererProps> = ({ exercise, onComplete }) => {
+  const [draggedItem, setDraggedItem] = React.useState<string | null>(null);
+  const [droppedItems, setDroppedItems] = React.useState<{[key: string]: string[]}>({
+    'individual': [],
+    'populacional': []
+  });
+  const [feedback, setFeedback] = React.useState<string>('');
+  const [isCompleted, setIsCompleted] = React.useState(false);
+
+  // Itens disponíveis para arrastar
+  const dragItems = [
+    { id: 'anamnese', label: 'Anamnese Clínica', category: 'individual' },
+    { id: 'censo', label: 'Censo Demográfico', category: 'populacional' },
+    { id: 'antropometria', label: 'Antropometria', category: 'individual' },
+    { id: 'sisvan', label: 'Dados SISVAN', category: 'populacional' }
+  ];
+
+  // Itens ainda não colocados nas categorias
+  const availableItems = dragItems.filter(item =>
+    !droppedItems.individual.includes(item.id) &&
+    !droppedItems.populacional.includes(item.id)
+  );
+
+  const handleDragStart = (e: React.DragEvent, itemId: string) => {
+    setDraggedItem(itemId);
+    e.dataTransfer.effectAllowed = 'move';
+  };
+
+  const handleDragOver = (e: React.DragEvent) => {
+    e.preventDefault();
+    e.dataTransfer.dropEffect = 'move';
+  };
+
+  const handleDrop = (e: React.DragEvent, category: string) => {
+    e.preventDefault();
+    
+    if (draggedItem) {
+      // Remove from other category if present
+      const newDroppedItems = {
+        individual: droppedItems.individual.filter(id => id !== draggedItem),
+        populacional: droppedItems.populacional.filter(id => id !== draggedItem)
+      };
+      
+      // Add to new category
+      newDroppedItems[category as keyof typeof newDroppedItems].push(draggedItem);
+      
+      setDroppedItems(newDroppedItems);
+      setDraggedItem(null);
+      setFeedback('');
+    }
+  };
+
+  const handleCheck = () => {
+    let correctAnswers = 0;
+    const totalItems = dragItems.length;
+    
+    // Verificar se todos os itens foram colocados
+    const totalPlaced = droppedItems.individual.length + droppedItems.populacional.length;
+    
+    if (totalPlaced < totalItems) {
+      setFeedback('⚠️ Arraste todos os itens para as categorias antes de verificar!');
+      return;
+    }
+    
+    // Verificar respostas corretas
+    dragItems.forEach(item => {
+      if (droppedItems[item.category as keyof typeof droppedItems].includes(item.id)) {
+        correctAnswers++;
+      }
+    });
+    
+    const percentage = (correctAnswers / totalItems) * 100;
+    const score = Math.round((percentage / 100) * exercise.points);
+    
+    if (correctAnswers === totalItems) {
+      setFeedback('🎉 Perfeito! Todas as classificações estão corretas!');
+      setIsCompleted(true);
+      onComplete(score);
+    } else {
+      setFeedback(`✅ ${correctAnswers}/${totalItems} corretas. Tente novamente!`);
+    }
+  };
+
+  const resetExercise = () => {
+    setDroppedItems({ individual: [], populacional: [] });
+    setFeedback('');
+    setIsCompleted(false);
+  };
+
+  return (
+    <div className="bg-white p-6 rounded-lg shadow">
+      <h3 className="text-lg font-semibold mb-4">Exercício Arrastar e Soltar</h3>
+      <p className="text-gray-600 mb-4">Arraste os componentes para as categorias corretas.</p>
+      
+      <div className="grid grid-cols-2 gap-4">
+        {/* Área de itens disponíveis */}
+        <div className="bg-gray-50 p-4 rounded">
+          <h4 className="font-medium mb-2">Componentes</h4>
+          <div className="space-y-2 min-h-32">
+            {availableItems.map(item => (
+              <div
+                key={item.id}
+                draggable
+                onDragStart={(e) => handleDragStart(e, item.id)}
+                className="bg-green-100 p-2 rounded cursor-move hover:bg-green-200 transition-colors select-none"
+              >
+                {item.label}
+              </div>
+            ))}
+          </div>
+        </div>
+        
+        {/* Área de categorias */}
+        <div className="bg-gray-50 p-4 rounded">
+          <h4 className="font-medium mb-2">Categorias</h4>
+          <div className="space-y-2">
+            {/* Categoria Individual */}
+            <div
+              onDragOver={handleDragOver}
+              onDrop={(e) => handleDrop(e, 'individual')}
+              className="border-2 border-dashed border-gray-300 p-2 rounded min-h-20 bg-blue-50 hover:bg-blue-100 transition-colors"
+            >
+              <strong className="text-blue-800">Avaliação Individual</strong>
+              <div className="mt-2 space-y-1">
+                {droppedItems.individual.map(itemId => {
+                  const item = dragItems.find(i => i.id === itemId);
+                  return (
+                    <div
+                      key={itemId}
+                      draggable
+                      onDragStart={(e) => handleDragStart(e, itemId)}
+                      className="bg-blue-200 p-1 rounded text-sm cursor-move hover:bg-blue-300 transition-colors"
+                    >
+                      {item?.label}
+                    </div>
+                  );
+                })}
+              </div>
+            </div>
+            
+            {/* Categoria Populacional */}
+            <div
+              onDragOver={handleDragOver}
+              onDrop={(e) => handleDrop(e, 'populacional')}
+              className="border-2 border-dashed border-gray-300 p-2 rounded min-h-20 bg-purple-50 hover:bg-purple-100 transition-colors"
+            >
+              <strong className="text-purple-800">Avaliação Populacional</strong>
+              <div className="mt-2 space-y-1">
+                {droppedItems.populacional.map(itemId => {
+                  const item = dragItems.find(i => i.id === itemId);
+                  return (
+                    <div
+                      key={itemId}
+                      draggable
+                      onDragStart={(e) => handleDragStart(e, itemId)}
+                      className="bg-purple-200 p-1 rounded text-sm cursor-move hover:bg-purple-300 transition-colors"
+                    >
+                      {item?.label}
+                    </div>
+                  );
+                })}
+              </div>
+            </div>
+          </div>
+        </div>
+      </div>
+      
+      {/* Feedback */}
+      {feedback && (
+        <div className={`mt-4 p-3 rounded-lg ${
+          feedback.includes('Perfeito') ? 'bg-green-100 text-green-800' :
+          feedback.includes('corretas') ? 'bg-yellow-100 text-yellow-800' :
+          'bg-blue-100 text-blue-800'
+        }`}>
+          {feedback}
+        </div>
+      )}
+      
+      {/* Botões */}
+      <div className="flex gap-2 mt-4">
+        <button
+          onClick={handleCheck}
+          disabled={isCompleted}
+          className={`px-4 py-2 rounded font-medium transition-colors ${
+            isCompleted
+              ? 'bg-gray-300 text-gray-500 cursor-not-allowed'
+              : 'bg-blue-500 text-white hover:bg-blue-600'
+          }`}
+        >
+          Verificar Classificação
+        </button>
+        
+        {!isCompleted && (
+          <button
+            onClick={resetExercise}
+            className="px-4 py-2 rounded font-medium bg-gray-500 text-white hover:bg-gray-600 transition-colors"
+          >
+            Reiniciar
+          </button>
+        )}
+      </div>
+    </div>
+  );
+};
+
+const CalculationExercise: React.FC<ExerciseRendererProps> = ({ exercise, onComplete }) => {
+  return (
+    <div className="bg-white p-6 rounded-lg shadow">
+      <h3 className="text-lg font-semibold mb-4">Exercício de Cálculo</h3>
+      <p className="text-gray-600 mb-4">Realize os cálculos solicitados.</p>
+      
+      <div className="space-y-4">
+        <div className="bg-gray-50 p-4 rounded">
+          <label className="block text-sm font-medium text-gray-700 mb-2">
+            Peso (kg):
+          </label>
+          <input
+            type="number"
+            className="w-full p-2 border border-gray-300 rounded focus:ring-2 focus:ring-blue-500 focus:border-blue-500"
+            placeholder="Ex: 70"
+          />
+        </div>
+        
+        <div className="bg-gray-50 p-4 rounded">
+          <label className="block text-sm font-medium text-gray-700 mb-2">
+            Altura (m):
+          </label>
+          <input
+            type="number"
+            step="0.01"
+            className="w-full p-2 border border-gray-300 rounded focus:ring-2 focus:ring-blue-500 focus:border-blue-500"
+            placeholder="Ex: 1.70"
+          />
+        </div>
+        
+        <div className="bg-blue-50 p-4 rounded">
+          <label className="block text-sm font-medium text-gray-700 mb-2">
+            IMC Calculado:
+          </label>
+          <input
+            type="number"
+            step="0.01"
+            className="w-full p-2 border border-gray-300 rounded focus:ring-2 focus:ring-blue-500 focus:border-blue-500"
+            placeholder="Resultado do cálculo"
+          />
+        </div>
+      </div>
+      
+      <button
+        onClick={() => onComplete(exercise.points)}
+        className="mt-4 bg-blue-500 text-white px-4 py-2 rounded hover:bg-blue-600"
+      >
+        Verificar Cálculo
+      </button>
+    </div>
+  );
+};
+
+const CollaborativeExercise: React.FC<ExerciseRendererProps> = ({ exercise, onComplete }) => {
+  return (
+    <div className="bg-white p-6 rounded-lg shadow">
+      <h3 className="text-lg font-semibold mb-4">Exercício Colaborativo</h3>
+      <p className="text-gray-600 mb-4">Trabalhe em dupla para resolver este exercício.</p>
+      
+      <div className="bg-yellow-50 border border-yellow-200 rounded-lg p-4 mb-4">
+        <h4 className="font-medium text-yellow-800 mb-2">Como funciona:</h4>
+        <ol className="text-sm text-yellow-700 space-y-1">
+          <li>1. Insira o ID do seu colega de estudo</li>
+          <li>2. Discutam o caso em pessoa</li>
+          <li>3. Submetam a resposta juntos</li>
+          <li>4. Ambos recebem a mesma pontuação</li>
+        </ol>
+      </div>
+      
+      <div className="space-y-4">
+        <div>
+          <label className="block text-sm font-medium text-gray-700 mb-2">
+            ID do Colega:
+          </label>
+          <input
+            type="text"
+            className="w-full p-2 border border-gray-300 rounded focus:ring-2 focus:ring-blue-500 focus:border-blue-500"
+            placeholder="Ex: estudante123"
+          />
+        </div>
+        
+        {exercise.caseData && (
+          <div className="bg-gray-50 p-4 rounded">
+            <h4 className="font-medium mb-2">Caso Clínico:</h4>
+            <p className="text-sm text-gray-700 mb-2">
+              <strong>Paciente:</strong> {exercise.caseData.patientProfile.gender === 'M' ? 'Masculino' : 'Feminino'}, {exercise.caseData.patientProfile.age} anos
+            </p>
+            <p className="text-sm text-gray-700 mb-2">
+              <strong>História:</strong> {exercise.caseData.clinicalHistory}
+            </p>
+          </div>
+        )}
+      </div>
+      
+      <button
+        onClick={() => onComplete(exercise.points)}
+        className="mt-4 bg-blue-500 text-white px-4 py-2 rounded hover:bg-blue-600"
+      >
+        Iniciar Colaboração
+      </button>
+    </div>
+  );
+};
+
+const InteractiveExercise: React.FC<ExerciseRendererProps> = ({ exercise, onComplete }) => {
+  return (
+    <div className="bg-white p-6 rounded-lg shadow">
+      <h3 className="text-lg font-semibold mb-4">Exercício Interativo</h3>
+      <p className="text-gray-600 mb-4">Interaja com o conteúdo para completar o exercício.</p>
+      
+      <div className="bg-gradient-to-r from-blue-100 to-purple-100 p-6 rounded-lg mb-4">
+        <h4 className="font-medium mb-2">Simulação Interativa</h4>
+        <p className="text-sm text-gray-700 mb-4">
+          Esta simulação permite explorar diferentes cenários e ver os resultados em tempo real.
+        </p>
+        <div className="bg-white p-4 rounded shadow-inner">
+          <p className="text-center text-gray-500">
+            🎮 Área de Simulação Interativa
+          </p>
+        </div>
+      </div>
+      
+      <button
+        onClick={() => onComplete(exercise.points)}
+        className="bg-blue-500 text-white px-4 py-2 rounded hover:bg-blue-600"
+      >
+        Completar Exercício
+      </button>
+    </div>
+  );
+};
+
 export default ExerciseRenderer;