<<<<<<< HEAD
'use client';

import React from 'react';
import { Exercise } from '@/types/modules';
import BrazilianDataExercise from './BrazilianDataExercise';
import BrazilianCaseStudy from './BrazilianCaseStudy';

interface ExerciseRendererProps {
  exercise: Exercise;
  onComplete: (score: number) => void;
  onProgress?: (progress: number) => void;
}

export const ExerciseRenderer: React.FC<ExerciseRendererProps> = ({
  exercise,
  onComplete,
  onProgress
}) => {
  const renderExercise = () => {
    switch (exercise.type) {
      case 'brazilian-data':
        return (
          <BrazilianDataExercise
            exercise={exercise}
            onComplete={onComplete}
            onProgress={onProgress}
          />
        );

      case 'case-study':
        return (
          <BrazilianCaseStudy
            exercise={exercise}
            onComplete={onComplete}
            onProgress={onProgress}
          />
        );

      case 'quiz':
        return (
          <QuizExercise
            exercise={exercise}
            onComplete={onComplete}
            onProgress={onProgress}
          />
        );

      case 'matching':
        return (
          <MatchingExercise
            exercise={exercise}
            onComplete={onComplete}
            onProgress={onProgress}
          />
        );

      case 'drag-drop':
        return (
          <DragDropExercise
            exercise={exercise}
            onComplete={onComplete}
            onProgress={onProgress}
          />
        );

      case 'calculation':
        return (
          <CalculationExercise
            exercise={exercise}
            onComplete={onComplete}
            onProgress={onProgress}
          />
        );

      case 'collaborative':
        return (
          <CollaborativeExercise
            exercise={exercise}
            onComplete={onComplete}
            onProgress={onProgress}
          />
        );

      case 'interactive':
        return (
          <InteractiveExercise
            exercise={exercise}
            onComplete={onComplete}
            onProgress={onProgress}
          />
        );

      default:
        return (
          <div className="bg-yellow-100 border border-yellow-400 text-yellow-700 px-4 py-3 rounded">
            <p className="font-bold">Tipo de exercício não implementado</p>
            <p>Tipo: {exercise.type}</p>
          </div>
        );
    }
  };

  return (
    <div className="exercise-container">
      <div className="exercise-header mb-6">
        <h2 className="text-2xl font-bold text-gray-800 mb-2">{exercise.title}</h2>
        <p className="text-gray-600 mb-4">{exercise.description}</p>
        <div className="flex items-center gap-4">
          <span className="inline-flex items-center px-3 py-1 rounded-full text-sm font-medium bg-blue-100 text-blue-800">
            {exercise.points} pontos
          </span>
          <span className={`inline-flex items-center px-3 py-1 rounded-full text-sm font-medium ${
            exercise.difficulty === 'easy' ? 'bg-green-100 text-green-800' :
            exercise.difficulty === 'medium' ? 'bg-yellow-100 text-yellow-800' :
            'bg-red-100 text-red-800'
          }`}>
            {exercise.difficulty === 'easy' ? 'Fácil' : 
             exercise.difficulty === 'medium' ? 'Médio' : 'Difícil'}
          </span>
        </div>
      </div>
      
      <div className="exercise-content">
        {renderExercise()}
      </div>
    </div>
  );
};

// Componente QuizExercise com sistema de feedback completo
const QuizExercise: React.FC<ExerciseRendererProps> = ({ exercise, onComplete }) => {
  const [selectedAnswers, setSelectedAnswers] = React.useState<{[key: string]: string}>({});
  const [isSubmitted, setIsSubmitted] = React.useState(false);
  const [showFeedback, setShowFeedback] = React.useState(false);
  const [score, setScore] = React.useState(0);
  const [correctAnswers, setCorrectAnswers] = React.useState(0);

  const handleAnswerSelect = (questionId: string, answer: string) => {
    if (isSubmitted) return;
    setSelectedAnswers(prev => ({
      ...prev,
      [questionId]: answer
    }));
  };

  const handleSubmit = () => {
    if (!exercise.questions || isSubmitted) return;
    
    let correct = 0;
    const totalQuestions = exercise.questions.length;
    const pointsPerQuestion = exercise.points / totalQuestions;
    
    exercise.questions.forEach(question => {
      const selectedAnswer = selectedAnswers[question.id];
      if (selectedAnswer === question.correctAnswer) {
        correct++;
      }
    });
    
    const finalScore = Math.round(correct * pointsPerQuestion);
    setCorrectAnswers(correct);
    setScore(finalScore);
    setIsSubmitted(true);
    setShowFeedback(true);
    
    // Chamar onComplete com a pontuação real
    onComplete(finalScore);
  };

  const getQuestionFeedback = (question: any) => {
    if (!showFeedback) return null;
    
    const selectedAnswer = selectedAnswers[question.id];
    const isCorrect = selectedAnswer === question.correctAnswer;
    
    return (
      <div className={`mt-3 p-3 rounded-lg ${
        isCorrect ? 'bg-green-100 border border-green-300' : 'bg-red-100 border border-red-300'
      }`}>
        <div className="flex items-center gap-2 mb-2">
          {isCorrect ? (
            <span className="text-green-600 font-semibold">✓ Correto!</span>
          ) : (
            <span className="text-red-600 font-semibold">✗ Incorreto</span>
          )}
        </div>
        {!isCorrect && (
          <p className="text-sm text-red-700 mb-2">
            <strong>Resposta esperada:</strong> {question.correctAnswer}
          </p>
        )}
        <p className="text-sm text-gray-700">
          <strong>Explicação:</strong> {question.explanation}
        </p>
      </div>
    );
  };

  const allQuestionsAnswered = exercise.questions?.every(q => selectedAnswers[q.id]) || false;

  return (
    <div className="bg-white p-6 rounded-lg shadow">
      <h3 className="text-lg font-semibold mb-4">Quiz</h3>
      
      {exercise.questions?.map((question, index) => (
        <div key={question.id} className="mb-6 p-4 bg-gray-50 rounded">
          <p className="font-medium mb-3">
            <span className="text-blue-600 font-semibold">Questão {index + 1}:</span> {question.text}
          </p>
          
          {question.options?.map((option, optionIndex) => {
            const isSelected = selectedAnswers[question.id] === option;
            const isCorrect = option === question.correctAnswer;
            const showCorrectAnswer = showFeedback && isCorrect;
            const showIncorrectAnswer = showFeedback && isSelected && !isCorrect;
            
            return (
              <label 
                key={optionIndex} 
                className={`flex items-center mb-2 p-2 rounded cursor-pointer transition-colors ${
                  isSubmitted ? 'cursor-not-allowed' : 'hover:bg-gray-100'
                } ${
                  showCorrectAnswer ? 'bg-green-100 border border-green-300' :
                  showIncorrectAnswer ? 'bg-red-100 border border-red-300' :
                  isSelected ? 'bg-blue-100 border border-blue-300' : ''
                }`}
              >
                <input 
                  type="radio" 
                  name={`question-${question.id}`} 
                  value={option}
                  checked={isSelected}
                  onChange={() => handleAnswerSelect(question.id, option)}
                  disabled={isSubmitted}
                  className="mr-3"
                />
                <span className={`${
                  showCorrectAnswer ? 'text-green-800 font-semibold' :
                  showIncorrectAnswer ? 'text-red-800' : ''
                }`}>
                  {option}
                  {showCorrectAnswer && ' ✓'}
                  {showIncorrectAnswer && ' ✗'}
                </span>
              </label>
            );
          })}
          
          {question.realDataContext && (
            <p className="text-sm text-blue-600 mt-2">📊 {question.realDataContext}</p>
          )}
          
          {getQuestionFeedback(question)}
        </div>
      ))}
      
      {!isSubmitted ? (
        <div className="flex flex-col gap-3">
          <button
            onClick={handleSubmit}
            disabled={!allQuestionsAnswered}
            className={`px-6 py-3 rounded-lg font-medium transition-colors ${
              allQuestionsAnswered
                ? 'bg-blue-500 text-white hover:bg-blue-600'
                : 'bg-gray-300 text-gray-500 cursor-not-allowed'
            }`}
          >
            Submeter Respostas
          </button>
          
          {!allQuestionsAnswered && (
            <p className="text-sm text-amber-600 text-center">
              ⚠️ Responda todas as questões para submeter
            </p>
          )}
        </div>
      ) : (
        <div className="bg-gradient-to-r from-blue-50 to-indigo-50 p-6 rounded-lg border border-blue-200">
          <h4 className="text-lg font-semibold text-blue-900 mb-3">📊 Resultado do Quiz</h4>
          
          <div className="grid grid-cols-1 md:grid-cols-3 gap-4 mb-4">
            <div className="text-center">
              <div className="text-2xl font-bold text-blue-600">{correctAnswers}</div>
              <div className="text-sm text-gray-600">Corretas</div>
            </div>
            <div className="text-center">
              <div className="text-2xl font-bold text-gray-600">{exercise.questions?.length || 0}</div>
              <div className="text-sm text-gray-600">Total</div>
            </div>
            <div className="text-center">
              <div className="text-2xl font-bold text-green-600">{score}</div>
              <div className="text-sm text-gray-600">Pontos</div>
            </div>
          </div>
          
          <div className="bg-white p-3 rounded border">
            <div className="flex justify-between items-center mb-2">
              <span className="text-sm font-medium">Desempenho:</span>
              <span className="text-sm font-bold">
                {Math.round((correctAnswers / (exercise.questions?.length || 1)) * 100)}%
              </span>
            </div>
            <div className="w-full bg-gray-200 rounded-full h-2">
              <div 
                className="bg-blue-500 h-2 rounded-full transition-all duration-300"
                style={{ width: `${(correctAnswers / (exercise.questions?.length || 1)) * 100}%` }}
              ></div>
            </div>
          </div>
          
          <p className="text-sm text-center text-gray-600 mt-3">
            Quiz concluído! Você pode revisar suas respostas acima.
          </p>
        </div>
      )}
    </div>
  );
};

const MatchingExercise: React.FC<ExerciseRendererProps> = ({ exercise, onComplete }) => {
  const [draggedItem, setDraggedItem] = React.useState<string | null>(null);
  const [matches, setMatches] = React.useState<{[key: string]: string}>({});
  const [feedback, setFeedback] = React.useState<string>('');
  const [isCompleted, setIsCompleted] = React.useState(false);

  // Dados para correspondência baseados na avaliação nutricional
  const matchingData = {
    items: [
      { id: 'imc', label: 'IMC', correctCategory: 'antropometrico' },
      { id: 'hemoglobina', label: 'Hemoglobina', correctCategory: 'bioquimico' },
      { id: 'renda', label: 'Renda Familiar', correctCategory: 'socioeconomico' },
      { id: 'circunferencia', label: 'Circunferência Abdominal', correctCategory: 'antropometrico' },
      { id: 'glicemia', label: 'Glicemia', correctCategory: 'bioquimico' },
      { id: 'escolaridade', label: 'Escolaridade', correctCategory: 'socioeconomico' }
    ],
    categories: [
      { id: 'antropometrico', label: 'Indicador Antropométrico' },
      { id: 'bioquimico', label: 'Indicador Bioquímico' },
      { id: 'socioeconomico', label: 'Indicador Socioeconômico' }
    ]
  };

  const availableItems = matchingData.items.filter(item => !matches[item.id]);

  const handleDragStart = (e: React.DragEvent, itemId: string) => {
    setDraggedItem(itemId);
    e.dataTransfer.effectAllowed = 'move';
  };

  const handleDragOver = (e: React.DragEvent) => {
    e.preventDefault();
    e.dataTransfer.dropEffect = 'move';
  };

  const handleDrop = (e: React.DragEvent, categoryId: string) => {
    e.preventDefault();
    
    if (draggedItem) {
      // Remove from previous category if exists
      const newMatches = { ...matches };
      delete newMatches[draggedItem];
      
      // Add to new category
      newMatches[draggedItem] = categoryId;
      
      setMatches(newMatches);
      setDraggedItem(null);
      setFeedback('');
    }
  };

  const removeFromCategory = (itemId: string) => {
    const newMatches = { ...matches };
    delete newMatches[itemId];
    setMatches(newMatches);
    setFeedback('');
  };

  const handleCheck = () => {
    const totalItems = matchingData.items.length;
    const matchedItems = Object.keys(matches).length;
    
    if (matchedItems < totalItems) {
      setFeedback('⚠️ Faça todas as correspondências antes de verificar!');
      return;
    }
    
    let correctMatches = 0;
    matchingData.items.forEach(item => {
      if (matches[item.id] === item.correctCategory) {
        correctMatches++;
      }
    });
    
    const percentage = (correctMatches / totalItems) * 100;
    const score = Math.round((percentage / 100) * exercise.points);
    
    if (correctMatches === totalItems) {
      setFeedback('🎉 Excelente! Todas as correspondências estão corretas!');
      setIsCompleted(true);
      onComplete(score);
    } else {
      setFeedback(`✅ ${correctMatches}/${totalItems} correspondências corretas. Tente novamente!`);
    }
  };

  const resetExercise = () => {
    setMatches({});
    setFeedback('');
    setIsCompleted(false);
  };

  return (
    <div className="bg-white p-6 rounded-lg shadow">
      <h3 className="text-lg font-semibold mb-4">Exercício de Correspondência</h3>
      <p className="text-gray-600 mb-4">Arraste os indicadores para as categorias corretas.</p>
      
      <div className="grid grid-cols-2 gap-4">
        {/* Área de itens disponíveis */}
        <div className="bg-gray-50 p-4 rounded">
          <h4 className="font-medium mb-2">Indicadores</h4>
          <div className="space-y-2 min-h-32">
            {availableItems.map(item => (
              <div
                key={item.id}
                draggable
                onDragStart={(e) => handleDragStart(e, item.id)}
                className="bg-blue-100 p-2 rounded cursor-move hover:bg-blue-200 transition-colors select-none"
              >
                {item.label}
              </div>
            ))}
          </div>
        </div>
        
        {/* Área de categorias */}
        <div className="bg-gray-50 p-4 rounded">
          <h4 className="font-medium mb-2">Categorias</h4>
          <div className="space-y-2">
            {matchingData.categories.map(category => (
              <div
                key={category.id}
                onDragOver={handleDragOver}
                onDrop={(e) => handleDrop(e, category.id)}
                className="border-2 border-dashed border-gray-300 p-2 rounded min-h-16 bg-green-50 hover:bg-green-100 transition-colors"
              >
                <strong className="text-green-800">{category.label}</strong>
                <div className="mt-2 space-y-1">
                  {Object.entries(matches)
                    .filter(([itemId, categoryId]) => categoryId === category.id)
                    .map(([itemId]) => {
                      const item = matchingData.items.find(i => i.id === itemId);
                      return (
                        <div
                          key={itemId}
                          className="bg-green-200 p-1 rounded text-sm flex items-center justify-between"
                        >
                          <span>{item?.label}</span>
                          <button
                            onClick={() => removeFromCategory(itemId)}
                            className="text-red-600 hover:text-red-800 ml-2"
                            title="Remover"
                          >
                            ×
                          </button>
                        </div>
                      );
                    })}
                </div>
              </div>
            ))}
          </div>
        </div>
      </div>
      
      {/* Feedback */}
      {feedback && (
        <div className={`mt-4 p-3 rounded-lg ${
          feedback.includes('Excelente') ? 'bg-green-100 text-green-800' :
          feedback.includes('corretas') ? 'bg-yellow-100 text-yellow-800' :
          'bg-blue-100 text-blue-800'
        }`}>
          {feedback}
        </div>
      )}
      
      {/* Botões */}
      <div className="flex gap-2 mt-4">
        <button
          onClick={handleCheck}
          disabled={isCompleted}
          className={`px-4 py-2 rounded font-medium transition-colors ${
            isCompleted
              ? 'bg-gray-300 text-gray-500 cursor-not-allowed'
              : 'bg-blue-500 text-white hover:bg-blue-600'
          }`}
        >
          Verificar Respostas
        </button>
        
        {!isCompleted && (
          <button
            onClick={resetExercise}
            className="px-4 py-2 rounded font-medium bg-gray-500 text-white hover:bg-gray-600 transition-colors"
          >
            Reiniciar
          </button>
        )}
      </div>
    </div>
  );
};

const DragDropExercise: React.FC<ExerciseRendererProps> = ({ exercise, onComplete }) => {
  const [draggedItem, setDraggedItem] = React.useState<string | null>(null);
  const [droppedItems, setDroppedItems] = React.useState<{[key: string]: string[]}>({
    'individual': [],
    'populacional': []
  });
  const [feedback, setFeedback] = React.useState<string>('');
  const [isCompleted, setIsCompleted] = React.useState(false);

  // Itens disponíveis para arrastar
  const dragItems = [
    { id: 'anamnese', label: 'Anamnese Clínica', category: 'individual' },
    { id: 'censo', label: 'Censo Demográfico', category: 'populacional' },
    { id: 'antropometria', label: 'Antropometria', category: 'individual' },
    { id: 'sisvan', label: 'Dados SISVAN', category: 'populacional' }
  ];

  // Itens ainda não colocados nas categorias
  const availableItems = dragItems.filter(item =>
    !droppedItems.individual.includes(item.id) &&
    !droppedItems.populacional.includes(item.id)
  );

  const handleDragStart = (e: React.DragEvent, itemId: string) => {
    setDraggedItem(itemId);
    e.dataTransfer.effectAllowed = 'move';
  };

  const handleDragOver = (e: React.DragEvent) => {
    e.preventDefault();
    e.dataTransfer.dropEffect = 'move';
  };

  const handleDrop = (e: React.DragEvent, category: string) => {
    e.preventDefault();
    
    if (draggedItem) {
      // Remove from other category if present
      const newDroppedItems = {
        individual: droppedItems.individual.filter(id => id !== draggedItem),
        populacional: droppedItems.populacional.filter(id => id !== draggedItem)
      };
      
      // Add to new category
      newDroppedItems[category as keyof typeof newDroppedItems].push(draggedItem);
      
      setDroppedItems(newDroppedItems);
      setDraggedItem(null);
      setFeedback('');
    }
  };

  const handleCheck = () => {
    let correctAnswers = 0;
    const totalItems = dragItems.length;
    
    // Verificar se todos os itens foram colocados
    const totalPlaced = droppedItems.individual.length + droppedItems.populacional.length;
    
    if (totalPlaced < totalItems) {
      setFeedback('⚠️ Arraste todos os itens para as categorias antes de verificar!');
      return;
    }
    
    // Verificar respostas corretas
    dragItems.forEach(item => {
      if (droppedItems[item.category as keyof typeof droppedItems].includes(item.id)) {
        correctAnswers++;
      }
    });
    
    const percentage = (correctAnswers / totalItems) * 100;
    const score = Math.round((percentage / 100) * exercise.points);
    
    if (correctAnswers === totalItems) {
      setFeedback('🎉 Perfeito! Todas as classificações estão corretas!');
      setIsCompleted(true);
      onComplete(score);
    } else {
      setFeedback(`✅ ${correctAnswers}/${totalItems} corretas. Tente novamente!`);
    }
  };

  const resetExercise = () => {
    setDroppedItems({ individual: [], populacional: [] });
    setFeedback('');
    setIsCompleted(false);
  };

  return (
    <div className="bg-white p-6 rounded-lg shadow">
      <h3 className="text-lg font-semibold mb-4">Exercício Arrastar e Soltar</h3>
      <p className="text-gray-600 mb-4">Arraste os componentes para as categorias corretas.</p>
      
      <div className="grid grid-cols-2 gap-4">
        {/* Área de itens disponíveis */}
        <div className="bg-gray-50 p-4 rounded">
          <h4 className="font-medium mb-2">Componentes</h4>
          <div className="space-y-2 min-h-32">
            {availableItems.map(item => (
              <div
                key={item.id}
                draggable
                onDragStart={(e) => handleDragStart(e, item.id)}
                className="bg-green-100 p-2 rounded cursor-move hover:bg-green-200 transition-colors select-none"
              >
                {item.label}
              </div>
            ))}
          </div>
        </div>
        
        {/* Área de categorias */}
        <div className="bg-gray-50 p-4 rounded">
          <h4 className="font-medium mb-2">Categorias</h4>
          <div className="space-y-2">
            {/* Categoria Individual */}
            <div
              onDragOver={handleDragOver}
              onDrop={(e) => handleDrop(e, 'individual')}
              className="border-2 border-dashed border-gray-300 p-2 rounded min-h-20 bg-blue-50 hover:bg-blue-100 transition-colors"
            >
              <strong className="text-blue-800">Avaliação Individual</strong>
              <div className="mt-2 space-y-1">
                {droppedItems.individual.map(itemId => {
                  const item = dragItems.find(i => i.id === itemId);
                  return (
                    <div
                      key={itemId}
                      draggable
                      onDragStart={(e) => handleDragStart(e, itemId)}
                      className="bg-blue-200 p-1 rounded text-sm cursor-move hover:bg-blue-300 transition-colors"
                    >
                      {item?.label}
                    </div>
                  );
                })}
              </div>
            </div>
            
            {/* Categoria Populacional */}
            <div
              onDragOver={handleDragOver}
              onDrop={(e) => handleDrop(e, 'populacional')}
              className="border-2 border-dashed border-gray-300 p-2 rounded min-h-20 bg-purple-50 hover:bg-purple-100 transition-colors"
            >
              <strong className="text-purple-800">Avaliação Populacional</strong>
              <div className="mt-2 space-y-1">
                {droppedItems.populacional.map(itemId => {
                  const item = dragItems.find(i => i.id === itemId);
                  return (
                    <div
                      key={itemId}
                      draggable
                      onDragStart={(e) => handleDragStart(e, itemId)}
                      className="bg-purple-200 p-1 rounded text-sm cursor-move hover:bg-purple-300 transition-colors"
                    >
                      {item?.label}
                    </div>
                  );
                })}
              </div>
            </div>
          </div>
        </div>
      </div>
      
      {/* Feedback */}
      {feedback && (
        <div className={`mt-4 p-3 rounded-lg ${
          feedback.includes('Perfeito') ? 'bg-green-100 text-green-800' :
          feedback.includes('corretas') ? 'bg-yellow-100 text-yellow-800' :
          'bg-blue-100 text-blue-800'
        }`}>
          {feedback}
        </div>
      )}
      
      {/* Botões */}
      <div className="flex gap-2 mt-4">
        <button
          onClick={handleCheck}
          disabled={isCompleted}
          className={`px-4 py-2 rounded font-medium transition-colors ${
            isCompleted
              ? 'bg-gray-300 text-gray-500 cursor-not-allowed'
              : 'bg-blue-500 text-white hover:bg-blue-600'
          }`}
        >
          Verificar Classificação
        </button>
        
        {!isCompleted && (
          <button
            onClick={resetExercise}
            className="px-4 py-2 rounded font-medium bg-gray-500 text-white hover:bg-gray-600 transition-colors"
          >
            Reiniciar
          </button>
        )}
      </div>
    </div>
  );
};

const CalculationExercise: React.FC<ExerciseRendererProps> = ({ exercise, onComplete }) => {
  return (
    <div className="bg-white p-6 rounded-lg shadow">
      <h3 className="text-lg font-semibold mb-4">Exercício de Cálculo</h3>
      <p className="text-gray-600 mb-4">Realize os cálculos solicitados.</p>
      
      <div className="space-y-4">
        <div className="bg-gray-50 p-4 rounded">
          <label className="block text-sm font-medium text-gray-700 mb-2">
            Peso (kg):
          </label>
          <input
            type="number"
            className="w-full p-2 border border-gray-300 rounded focus:ring-2 focus:ring-blue-500 focus:border-blue-500"
            placeholder="Ex: 70"
          />
        </div>
        
        <div className="bg-gray-50 p-4 rounded">
          <label className="block text-sm font-medium text-gray-700 mb-2">
            Altura (m):
          </label>
          <input
            type="number"
            step="0.01"
            className="w-full p-2 border border-gray-300 rounded focus:ring-2 focus:ring-blue-500 focus:border-blue-500"
            placeholder="Ex: 1.70"
          />
        </div>
        
        <div className="bg-blue-50 p-4 rounded">
          <label className="block text-sm font-medium text-gray-700 mb-2">
            IMC Calculado:
          </label>
          <input
            type="number"
            step="0.01"
            className="w-full p-2 border border-gray-300 rounded focus:ring-2 focus:ring-blue-500 focus:border-blue-500"
            placeholder="Resultado do cálculo"
          />
        </div>
      </div>
      
      <button
        onClick={() => onComplete(exercise.points)}
        className="mt-4 bg-blue-500 text-white px-4 py-2 rounded hover:bg-blue-600"
      >
        Verificar Cálculo
      </button>
    </div>
  );
};

const CollaborativeExercise: React.FC<ExerciseRendererProps> = ({ exercise, onComplete }) => {
  return (
    <div className="bg-white p-6 rounded-lg shadow">
      <h3 className="text-lg font-semibold mb-4">Exercício Colaborativo</h3>
      <p className="text-gray-600 mb-4">Trabalhe em dupla para resolver este exercício.</p>
      
      <div className="bg-yellow-50 border border-yellow-200 rounded-lg p-4 mb-4">
        <h4 className="font-medium text-yellow-800 mb-2">Como funciona:</h4>
        <ol className="text-sm text-yellow-700 space-y-1">
          <li>1. Insira o ID do seu colega de estudo</li>
          <li>2. Discutam o caso em pessoa</li>
          <li>3. Submetam a resposta juntos</li>
          <li>4. Ambos recebem a mesma pontuação</li>
        </ol>
      </div>
      
      <div className="space-y-4">
        <div>
          <label className="block text-sm font-medium text-gray-700 mb-2">
            ID do Colega:
          </label>
          <input
            type="text"
            className="w-full p-2 border border-gray-300 rounded focus:ring-2 focus:ring-blue-500 focus:border-blue-500"
            placeholder="Ex: estudante123"
          />
        </div>
        
        {exercise.caseData && (
          <div className="bg-gray-50 p-4 rounded">
            <h4 className="font-medium mb-2">Caso Clínico:</h4>
            <p className="text-sm text-gray-700 mb-2">
              <strong>Paciente:</strong> {exercise.caseData.patientProfile.gender === 'M' ? 'Masculino' : 'Feminino'}, {exercise.caseData.patientProfile.age} anos
            </p>
            <p className="text-sm text-gray-700 mb-2">
              <strong>História:</strong> {exercise.caseData.clinicalHistory}
            </p>
          </div>
        )}
      </div>
      
      <button
        onClick={() => onComplete(exercise.points)}
        className="mt-4 bg-blue-500 text-white px-4 py-2 rounded hover:bg-blue-600"
      >
        Iniciar Colaboração
      </button>
    </div>
  );
};

const InteractiveExercise: React.FC<ExerciseRendererProps> = ({ exercise, onComplete }) => {
  return (
    <div className="bg-white p-6 rounded-lg shadow">
      <h3 className="text-lg font-semibold mb-4">Exercício Interativo</h3>
      <p className="text-gray-600 mb-4">Interaja com o conteúdo para completar o exercício.</p>
      
      <div className="bg-gradient-to-r from-blue-100 to-purple-100 p-6 rounded-lg mb-4">
        <h4 className="font-medium mb-2">Simulação Interativa</h4>
        <p className="text-sm text-gray-700 mb-4">
          Esta simulação permite explorar diferentes cenários e ver os resultados em tempo real.
        </p>
        <div className="bg-white p-4 rounded shadow-inner">
          <p className="text-center text-gray-500">
            🎮 Área de Simulação Interativa
          </p>
        </div>
      </div>
      
      <button
        onClick={() => onComplete(exercise.points)}
        className="bg-blue-500 text-white px-4 py-2 rounded hover:bg-blue-600"
      >
        Completar Exercício
      </button>
    </div>
  );
=======
'use client';

import React from 'react';
import { Exercise } from '@/types/modules';
import BrazilianDataExercise from './BrazilianDataExercise';
import BrazilianCaseStudy from './BrazilianCaseStudy';

interface ExerciseRendererProps {
  exercise: Exercise;
  onComplete: (score: number) => void;
  onProgress?: (progress: number) => void;
}

export const ExerciseRenderer: React.FC<ExerciseRendererProps> = ({
  exercise,
  onComplete,
  onProgress
}) => {
  const renderExercise = () => {
    switch (exercise.type) {
      case 'brazilian-data':
        return (
          <BrazilianDataExercise
            exercise={exercise}
            onComplete={onComplete}
            onProgress={onProgress}
          />
        );

      case 'case-study':
        return (
          <BrazilianCaseStudy
            exercise={exercise}
            onComplete={onComplete}
            onProgress={onProgress}
          />
        );

      case 'quiz':
        return (
          <QuizExercise
            exercise={exercise}
            onComplete={onComplete}
            onProgress={onProgress}
          />
        );

      case 'matching':
        return (
          <MatchingExercise
            exercise={exercise}
            onComplete={onComplete}
            onProgress={onProgress}
          />
        );

      case 'drag-drop':
        return (
          <DragDropExercise
            exercise={exercise}
            onComplete={onComplete}
            onProgress={onProgress}
          />
        );

      case 'calculation':
        return (
          <CalculationExercise
            exercise={exercise}
            onComplete={onComplete}
            onProgress={onProgress}
          />
        );

      case 'collaborative':
        return (
          <CollaborativeExercise
            exercise={exercise}
            onComplete={onComplete}
            onProgress={onProgress}
          />
        );

      case 'interactive':
        return (
          <InteractiveExercise
            exercise={exercise}
            onComplete={onComplete}
            onProgress={onProgress}
          />
        );

      default:
        return (
          <div className="bg-yellow-100 border border-yellow-400 text-yellow-700 px-4 py-3 rounded">
            <p className="font-bold">Tipo de exercício não implementado</p>
            <p>Tipo: {exercise.type}</p>
          </div>
        );
    }
  };

  return (
    <div className="exercise-container">
      <div className="exercise-header mb-6">
        <h2 className="text-2xl font-bold text-gray-800 mb-2">{exercise.title}</h2>
        <p className="text-gray-600 mb-4">{exercise.description}</p>
        <div className="flex items-center gap-4">
          <span className="inline-flex items-center px-3 py-1 rounded-full text-sm font-medium bg-blue-100 text-blue-800">
            {exercise.points} pontos
          </span>
          <span className={`inline-flex items-center px-3 py-1 rounded-full text-sm font-medium ${
            exercise.difficulty === 'easy' ? 'bg-green-100 text-green-800' :
            exercise.difficulty === 'medium' ? 'bg-yellow-100 text-yellow-800' :
            'bg-red-100 text-red-800'
          }`}>
            {exercise.difficulty === 'easy' ? 'Fácil' : 
             exercise.difficulty === 'medium' ? 'Médio' : 'Difícil'}
          </span>
        </div>
      </div>
      
      <div className="exercise-content">
        {renderExercise()}
      </div>
    </div>
  );
};

// Componentes placeholder para outros tipos de exercício
const QuizExercise: React.FC<ExerciseRendererProps> = ({ exercise, onComplete }) => {
  return (
    <div className="bg-white p-6 rounded-lg shadow">
      <h3 className="text-lg font-semibold mb-4">Quiz</h3>
      {exercise.questions?.map((question, index) => (
        <div key={question.id} className="mb-6 p-4 bg-gray-50 rounded">
          <p className="font-medium mb-3">{question.text}</p>
          {question.options?.map((option, optionIndex) => (
            <label key={optionIndex} className="flex items-center mb-2">
              <input 
                type="radio" 
                name={`question-${question.id}`} 
                value={option}
                className="mr-2"
              />
              {option}
            </label>
          ))}
          {question.realDataContext && (
            <p className="text-sm text-blue-600 mt-2">📊 {question.realDataContext}</p>
          )}
        </div>
      ))}
      <button
        onClick={() => onComplete(exercise.points)}
        className="bg-blue-500 text-white px-4 py-2 rounded hover:bg-blue-600"
      >
        Submeter Respostas
      </button>
    </div>
  );
};

const MatchingExercise: React.FC<ExerciseRendererProps> = ({ exercise, onComplete }) => {
  const [draggedItem, setDraggedItem] = React.useState<string | null>(null);
  const [matches, setMatches] = React.useState<{[key: string]: string}>({});
  const [feedback, setFeedback] = React.useState<string>('');
  const [isCompleted, setIsCompleted] = React.useState(false);

  // Dados para correspondência baseados na avaliação nutricional
  const matchingData = {
    items: [
      { id: 'imc', label: 'IMC', correctCategory: 'antropometrico' },
      { id: 'hemoglobina', label: 'Hemoglobina', correctCategory: 'bioquimico' },
      { id: 'renda', label: 'Renda Familiar', correctCategory: 'socioeconomico' },
      { id: 'circunferencia', label: 'Circunferência Abdominal', correctCategory: 'antropometrico' },
      { id: 'glicemia', label: 'Glicemia', correctCategory: 'bioquimico' },
      { id: 'escolaridade', label: 'Escolaridade', correctCategory: 'socioeconomico' }
    ],
    categories: [
      { id: 'antropometrico', label: 'Indicador Antropométrico' },
      { id: 'bioquimico', label: 'Indicador Bioquímico' },
      { id: 'socioeconomico', label: 'Indicador Socioeconômico' }
    ]
  };

  const availableItems = matchingData.items.filter(item => !matches[item.id]);

  const handleDragStart = (e: React.DragEvent, itemId: string) => {
    setDraggedItem(itemId);
    e.dataTransfer.effectAllowed = 'move';
  };

  const handleDragOver = (e: React.DragEvent) => {
    e.preventDefault();
    e.dataTransfer.dropEffect = 'move';
  };

  const handleDrop = (e: React.DragEvent, categoryId: string) => {
    e.preventDefault();
    
    if (draggedItem) {
      // Remove from previous category if exists
      const newMatches = { ...matches };
      delete newMatches[draggedItem];
      
      // Add to new category
      newMatches[draggedItem] = categoryId;
      
      setMatches(newMatches);
      setDraggedItem(null);
      setFeedback('');
    }
  };

  const removeFromCategory = (itemId: string) => {
    const newMatches = { ...matches };
    delete newMatches[itemId];
    setMatches(newMatches);
    setFeedback('');
  };

  const handleCheck = () => {
    const totalItems = matchingData.items.length;
    const matchedItems = Object.keys(matches).length;
    
    if (matchedItems < totalItems) {
      setFeedback('⚠️ Faça todas as correspondências antes de verificar!');
      return;
    }
    
    let correctMatches = 0;
    matchingData.items.forEach(item => {
      if (matches[item.id] === item.correctCategory) {
        correctMatches++;
      }
    });
    
    const percentage = (correctMatches / totalItems) * 100;
    const score = Math.round((percentage / 100) * exercise.points);
    
    if (correctMatches === totalItems) {
      setFeedback('🎉 Excelente! Todas as correspondências estão corretas!');
      setIsCompleted(true);
      onComplete(score);
    } else {
      setFeedback(`✅ ${correctMatches}/${totalItems} correspondências corretas. Tente novamente!`);
    }
  };

  const resetExercise = () => {
    setMatches({});
    setFeedback('');
    setIsCompleted(false);
  };

  return (
    <div className="bg-white p-6 rounded-lg shadow">
      <h3 className="text-lg font-semibold mb-4">Exercício de Correspondência</h3>
      <p className="text-gray-600 mb-4">Arraste os indicadores para as categorias corretas.</p>
      
      <div className="grid grid-cols-2 gap-4">
        {/* Área de itens disponíveis */}
        <div className="bg-gray-50 p-4 rounded">
          <h4 className="font-medium mb-2">Indicadores</h4>
          <div className="space-y-2 min-h-32">
            {availableItems.map(item => (
              <div
                key={item.id}
                draggable
                onDragStart={(e) => handleDragStart(e, item.id)}
                className="bg-blue-100 p-2 rounded cursor-move hover:bg-blue-200 transition-colors select-none"
              >
                {item.label}
              </div>
            ))}
          </div>
        </div>
        
        {/* Área de categorias */}
        <div className="bg-gray-50 p-4 rounded">
          <h4 className="font-medium mb-2">Categorias</h4>
          <div className="space-y-2">
            {matchingData.categories.map(category => (
              <div
                key={category.id}
                onDragOver={handleDragOver}
                onDrop={(e) => handleDrop(e, category.id)}
                className="border-2 border-dashed border-gray-300 p-2 rounded min-h-16 bg-green-50 hover:bg-green-100 transition-colors"
              >
                <strong className="text-green-800">{category.label}</strong>
                <div className="mt-2 space-y-1">
                  {Object.entries(matches)
                    .filter(([itemId, categoryId]) => categoryId === category.id)
                    .map(([itemId]) => {
                      const item = matchingData.items.find(i => i.id === itemId);
                      return (
                        <div
                          key={itemId}
                          className="bg-green-200 p-1 rounded text-sm flex items-center justify-between"
                        >
                          <span>{item?.label}</span>
                          <button
                            onClick={() => removeFromCategory(itemId)}
                            className="text-red-600 hover:text-red-800 ml-2"
                            title="Remover"
                          >
                            ×
                          </button>
                        </div>
                      );
                    })}
                </div>
              </div>
            ))}
          </div>
        </div>
      </div>
      
      {/* Feedback */}
      {feedback && (
        <div className={`mt-4 p-3 rounded-lg ${
          feedback.includes('Excelente') ? 'bg-green-100 text-green-800' :
          feedback.includes('corretas') ? 'bg-yellow-100 text-yellow-800' :
          'bg-blue-100 text-blue-800'
        }`}>
          {feedback}
        </div>
      )}
      
      {/* Botões */}
      <div className="flex gap-2 mt-4">
        <button
          onClick={handleCheck}
          disabled={isCompleted}
          className={`px-4 py-2 rounded font-medium transition-colors ${
            isCompleted
              ? 'bg-gray-300 text-gray-500 cursor-not-allowed'
              : 'bg-blue-500 text-white hover:bg-blue-600'
          }`}
        >
          Verificar Respostas
        </button>
        
        {!isCompleted && (
          <button
            onClick={resetExercise}
            className="px-4 py-2 rounded font-medium bg-gray-500 text-white hover:bg-gray-600 transition-colors"
          >
            Reiniciar
          </button>
        )}
      </div>
    </div>
  );
};

const DragDropExercise: React.FC<ExerciseRendererProps> = ({ exercise, onComplete }) => {
  const [draggedItem, setDraggedItem] = React.useState<string | null>(null);
  const [droppedItems, setDroppedItems] = React.useState<{[key: string]: string[]}>({
    'individual': [],
    'populacional': []
  });
  const [feedback, setFeedback] = React.useState<string>('');
  const [isCompleted, setIsCompleted] = React.useState(false);

  // Itens disponíveis para arrastar
  const dragItems = [
    { id: 'anamnese', label: 'Anamnese Clínica', category: 'individual' },
    { id: 'censo', label: 'Censo Demográfico', category: 'populacional' },
    { id: 'antropometria', label: 'Antropometria', category: 'individual' },
    { id: 'sisvan', label: 'Dados SISVAN', category: 'populacional' }
  ];

  // Itens ainda não colocados nas categorias
  const availableItems = dragItems.filter(item =>
    !droppedItems.individual.includes(item.id) &&
    !droppedItems.populacional.includes(item.id)
  );

  const handleDragStart = (e: React.DragEvent, itemId: string) => {
    setDraggedItem(itemId);
    e.dataTransfer.effectAllowed = 'move';
  };

  const handleDragOver = (e: React.DragEvent) => {
    e.preventDefault();
    e.dataTransfer.dropEffect = 'move';
  };

  const handleDrop = (e: React.DragEvent, category: string) => {
    e.preventDefault();
    
    if (draggedItem) {
      // Remove from other category if present
      const newDroppedItems = {
        individual: droppedItems.individual.filter(id => id !== draggedItem),
        populacional: droppedItems.populacional.filter(id => id !== draggedItem)
      };
      
      // Add to new category
      newDroppedItems[category as keyof typeof newDroppedItems].push(draggedItem);
      
      setDroppedItems(newDroppedItems);
      setDraggedItem(null);
      setFeedback('');
    }
  };

  const handleCheck = () => {
    let correctAnswers = 0;
    const totalItems = dragItems.length;
    
    // Verificar se todos os itens foram colocados
    const totalPlaced = droppedItems.individual.length + droppedItems.populacional.length;
    
    if (totalPlaced < totalItems) {
      setFeedback('⚠️ Arraste todos os itens para as categorias antes de verificar!');
      return;
    }
    
    // Verificar respostas corretas
    dragItems.forEach(item => {
      if (droppedItems[item.category as keyof typeof droppedItems].includes(item.id)) {
        correctAnswers++;
      }
    });
    
    const percentage = (correctAnswers / totalItems) * 100;
    const score = Math.round((percentage / 100) * exercise.points);
    
    if (correctAnswers === totalItems) {
      setFeedback('🎉 Perfeito! Todas as classificações estão corretas!');
      setIsCompleted(true);
      onComplete(score);
    } else {
      setFeedback(`✅ ${correctAnswers}/${totalItems} corretas. Tente novamente!`);
    }
  };

  const resetExercise = () => {
    setDroppedItems({ individual: [], populacional: [] });
    setFeedback('');
    setIsCompleted(false);
  };

  return (
    <div className="bg-white p-6 rounded-lg shadow">
      <h3 className="text-lg font-semibold mb-4">Exercício Arrastar e Soltar</h3>
      <p className="text-gray-600 mb-4">Arraste os componentes para as categorias corretas.</p>
      
      <div className="grid grid-cols-2 gap-4">
        {/* Área de itens disponíveis */}
        <div className="bg-gray-50 p-4 rounded">
          <h4 className="font-medium mb-2">Componentes</h4>
          <div className="space-y-2 min-h-32">
            {availableItems.map(item => (
              <div
                key={item.id}
                draggable
                onDragStart={(e) => handleDragStart(e, item.id)}
                className="bg-green-100 p-2 rounded cursor-move hover:bg-green-200 transition-colors select-none"
              >
                {item.label}
              </div>
            ))}
          </div>
        </div>
        
        {/* Área de categorias */}
        <div className="bg-gray-50 p-4 rounded">
          <h4 className="font-medium mb-2">Categorias</h4>
          <div className="space-y-2">
            {/* Categoria Individual */}
            <div
              onDragOver={handleDragOver}
              onDrop={(e) => handleDrop(e, 'individual')}
              className="border-2 border-dashed border-gray-300 p-2 rounded min-h-20 bg-blue-50 hover:bg-blue-100 transition-colors"
            >
              <strong className="text-blue-800">Avaliação Individual</strong>
              <div className="mt-2 space-y-1">
                {droppedItems.individual.map(itemId => {
                  const item = dragItems.find(i => i.id === itemId);
                  return (
                    <div
                      key={itemId}
                      draggable
                      onDragStart={(e) => handleDragStart(e, itemId)}
                      className="bg-blue-200 p-1 rounded text-sm cursor-move hover:bg-blue-300 transition-colors"
                    >
                      {item?.label}
                    </div>
                  );
                })}
              </div>
            </div>
            
            {/* Categoria Populacional */}
            <div
              onDragOver={handleDragOver}
              onDrop={(e) => handleDrop(e, 'populacional')}
              className="border-2 border-dashed border-gray-300 p-2 rounded min-h-20 bg-purple-50 hover:bg-purple-100 transition-colors"
            >
              <strong className="text-purple-800">Avaliação Populacional</strong>
              <div className="mt-2 space-y-1">
                {droppedItems.populacional.map(itemId => {
                  const item = dragItems.find(i => i.id === itemId);
                  return (
                    <div
                      key={itemId}
                      draggable
                      onDragStart={(e) => handleDragStart(e, itemId)}
                      className="bg-purple-200 p-1 rounded text-sm cursor-move hover:bg-purple-300 transition-colors"
                    >
                      {item?.label}
                    </div>
                  );
                })}
              </div>
            </div>
          </div>
        </div>
      </div>
      
      {/* Feedback */}
      {feedback && (
        <div className={`mt-4 p-3 rounded-lg ${
          feedback.includes('Perfeito') ? 'bg-green-100 text-green-800' :
          feedback.includes('corretas') ? 'bg-yellow-100 text-yellow-800' :
          'bg-blue-100 text-blue-800'
        }`}>
          {feedback}
        </div>
      )}
      
      {/* Botões */}
      <div className="flex gap-2 mt-4">
        <button
          onClick={handleCheck}
          disabled={isCompleted}
          className={`px-4 py-2 rounded font-medium transition-colors ${
            isCompleted
              ? 'bg-gray-300 text-gray-500 cursor-not-allowed'
              : 'bg-blue-500 text-white hover:bg-blue-600'
          }`}
        >
          Verificar Classificação
        </button>
        
        {!isCompleted && (
          <button
            onClick={resetExercise}
            className="px-4 py-2 rounded font-medium bg-gray-500 text-white hover:bg-gray-600 transition-colors"
          >
            Reiniciar
          </button>
        )}
      </div>
    </div>
  );
};

const CalculationExercise: React.FC<ExerciseRendererProps> = ({ exercise, onComplete }) => {
  return (
    <div className="bg-white p-6 rounded-lg shadow">
      <h3 className="text-lg font-semibold mb-4">Exercício de Cálculo</h3>
      <p className="text-gray-600 mb-4">Realize os cálculos solicitados.</p>
      
      <div className="space-y-4">
        <div className="bg-gray-50 p-4 rounded">
          <label className="block text-sm font-medium text-gray-700 mb-2">
            Peso (kg):
          </label>
          <input
            type="number"
            className="w-full p-2 border border-gray-300 rounded focus:ring-2 focus:ring-blue-500 focus:border-blue-500"
            placeholder="Ex: 70"
          />
        </div>
        
        <div className="bg-gray-50 p-4 rounded">
          <label className="block text-sm font-medium text-gray-700 mb-2">
            Altura (m):
          </label>
          <input
            type="number"
            step="0.01"
            className="w-full p-2 border border-gray-300 rounded focus:ring-2 focus:ring-blue-500 focus:border-blue-500"
            placeholder="Ex: 1.70"
          />
        </div>
        
        <div className="bg-blue-50 p-4 rounded">
          <label className="block text-sm font-medium text-gray-700 mb-2">
            IMC Calculado:
          </label>
          <input
            type="number"
            step="0.01"
            className="w-full p-2 border border-gray-300 rounded focus:ring-2 focus:ring-blue-500 focus:border-blue-500"
            placeholder="Resultado do cálculo"
          />
        </div>
      </div>
      
      <button
        onClick={() => onComplete(exercise.points)}
        className="mt-4 bg-blue-500 text-white px-4 py-2 rounded hover:bg-blue-600"
      >
        Verificar Cálculo
      </button>
    </div>
  );
};

const CollaborativeExercise: React.FC<ExerciseRendererProps> = ({ exercise, onComplete }) => {
  return (
    <div className="bg-white p-6 rounded-lg shadow">
      <h3 className="text-lg font-semibold mb-4">Exercício Colaborativo</h3>
      <p className="text-gray-600 mb-4">Trabalhe em dupla para resolver este exercício.</p>
      
      <div className="bg-yellow-50 border border-yellow-200 rounded-lg p-4 mb-4">
        <h4 className="font-medium text-yellow-800 mb-2">Como funciona:</h4>
        <ol className="text-sm text-yellow-700 space-y-1">
          <li>1. Insira o ID do seu colega de estudo</li>
          <li>2. Discutam o caso em pessoa</li>
          <li>3. Submetam a resposta juntos</li>
          <li>4. Ambos recebem a mesma pontuação</li>
        </ol>
      </div>
      
      <div className="space-y-4">
        <div>
          <label className="block text-sm font-medium text-gray-700 mb-2">
            ID do Colega:
          </label>
          <input
            type="text"
            className="w-full p-2 border border-gray-300 rounded focus:ring-2 focus:ring-blue-500 focus:border-blue-500"
            placeholder="Ex: estudante123"
          />
        </div>
        
        {exercise.caseData && (
          <div className="bg-gray-50 p-4 rounded">
            <h4 className="font-medium mb-2">Caso Clínico:</h4>
            <p className="text-sm text-gray-700 mb-2">
              <strong>Paciente:</strong> {exercise.caseData.patientProfile.gender === 'M' ? 'Masculino' : 'Feminino'}, {exercise.caseData.patientProfile.age} anos
            </p>
            <p className="text-sm text-gray-700 mb-2">
              <strong>História:</strong> {exercise.caseData.clinicalHistory}
            </p>
          </div>
        )}
      </div>
      
      <button
        onClick={() => onComplete(exercise.points)}
        className="mt-4 bg-blue-500 text-white px-4 py-2 rounded hover:bg-blue-600"
      >
        Iniciar Colaboração
      </button>
    </div>
  );
};

const InteractiveExercise: React.FC<ExerciseRendererProps> = ({ exercise, onComplete }) => {
  return (
    <div className="bg-white p-6 rounded-lg shadow">
      <h3 className="text-lg font-semibold mb-4">Exercício Interativo</h3>
      <p className="text-gray-600 mb-4">Interaja com o conteúdo para completar o exercício.</p>
      
      <div className="bg-gradient-to-r from-blue-100 to-purple-100 p-6 rounded-lg mb-4">
        <h4 className="font-medium mb-2">Simulação Interativa</h4>
        <p className="text-sm text-gray-700 mb-4">
          Esta simulação permite explorar diferentes cenários e ver os resultados em tempo real.
        </p>
        <div className="bg-white p-4 rounded shadow-inner">
          <p className="text-center text-gray-500">
            🎮 Área de Simulação Interativa
          </p>
        </div>
      </div>
      
      <button
        onClick={() => onComplete(exercise.points)}
        className="bg-blue-500 text-white px-4 py-2 rounded hover:bg-blue-600"
      >
        Completar Exercício
      </button>
    </div>
  );
>>>>>>> 4127b586
};<|MERGE_RESOLUTION|>--- conflicted
+++ resolved
@@ -1,4 +1,4 @@
-<<<<<<< HEAD
+
 'use client';
 
 import React from 'react';
@@ -847,135 +847,8 @@
       </button>
     </div>
   );
-=======
-'use client';
-
-import React from 'react';
-import { Exercise } from '@/types/modules';
-import BrazilianDataExercise from './BrazilianDataExercise';
-import BrazilianCaseStudy from './BrazilianCaseStudy';
-
-interface ExerciseRendererProps {
-  exercise: Exercise;
-  onComplete: (score: number) => void;
-  onProgress?: (progress: number) => void;
-}
-
-export const ExerciseRenderer: React.FC<ExerciseRendererProps> = ({
-  exercise,
-  onComplete,
-  onProgress
-}) => {
-  const renderExercise = () => {
-    switch (exercise.type) {
-      case 'brazilian-data':
-        return (
-          <BrazilianDataExercise
-            exercise={exercise}
-            onComplete={onComplete}
-            onProgress={onProgress}
-          />
-        );
-
-      case 'case-study':
-        return (
-          <BrazilianCaseStudy
-            exercise={exercise}
-            onComplete={onComplete}
-            onProgress={onProgress}
-          />
-        );
-
-      case 'quiz':
-        return (
-          <QuizExercise
-            exercise={exercise}
-            onComplete={onComplete}
-            onProgress={onProgress}
-          />
-        );
-
-      case 'matching':
-        return (
-          <MatchingExercise
-            exercise={exercise}
-            onComplete={onComplete}
-            onProgress={onProgress}
-          />
-        );
-
-      case 'drag-drop':
-        return (
-          <DragDropExercise
-            exercise={exercise}
-            onComplete={onComplete}
-            onProgress={onProgress}
-          />
-        );
-
-      case 'calculation':
-        return (
-          <CalculationExercise
-            exercise={exercise}
-            onComplete={onComplete}
-            onProgress={onProgress}
-          />
-        );
-
-      case 'collaborative':
-        return (
-          <CollaborativeExercise
-            exercise={exercise}
-            onComplete={onComplete}
-            onProgress={onProgress}
-          />
-        );
-
-      case 'interactive':
-        return (
-          <InteractiveExercise
-            exercise={exercise}
-            onComplete={onComplete}
-            onProgress={onProgress}
-          />
-        );
-
-      default:
-        return (
-          <div className="bg-yellow-100 border border-yellow-400 text-yellow-700 px-4 py-3 rounded">
-            <p className="font-bold">Tipo de exercício não implementado</p>
-            <p>Tipo: {exercise.type}</p>
-          </div>
-        );
-    }
-  };
-
-  return (
-    <div className="exercise-container">
-      <div className="exercise-header mb-6">
-        <h2 className="text-2xl font-bold text-gray-800 mb-2">{exercise.title}</h2>
-        <p className="text-gray-600 mb-4">{exercise.description}</p>
-        <div className="flex items-center gap-4">
-          <span className="inline-flex items-center px-3 py-1 rounded-full text-sm font-medium bg-blue-100 text-blue-800">
-            {exercise.points} pontos
-          </span>
-          <span className={`inline-flex items-center px-3 py-1 rounded-full text-sm font-medium ${
-            exercise.difficulty === 'easy' ? 'bg-green-100 text-green-800' :
-            exercise.difficulty === 'medium' ? 'bg-yellow-100 text-yellow-800' :
-            'bg-red-100 text-red-800'
-          }`}>
-            {exercise.difficulty === 'easy' ? 'Fácil' : 
-             exercise.difficulty === 'medium' ? 'Médio' : 'Difícil'}
-          </span>
-        </div>
-      </div>
-      
-      <div className="exercise-content">
-        {renderExercise()}
-      </div>
-    </div>
-  );
-};
+
+export default ExerciseRenderer;
 
 // Componentes placeholder para outros tipos de exercício
 const QuizExercise: React.FC<ExerciseRendererProps> = ({ exercise, onComplete }) => {
@@ -1540,5 +1413,5 @@
       </button>
     </div>
   );
->>>>>>> 4127b586
+
 };